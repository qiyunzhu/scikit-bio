# ----------------------------------------------------------------------------
# Copyright (c) 2013--, scikit-bio development team.
#
# Distributed under the terms of the Modified BSD License.
#
# The full license is in the file COPYING.txt, distributed with this software.
# ----------------------------------------------------------------------------

from __future__ import absolute_import, division, print_function

import collections
import operator

from future.builtins import zip, range
from future.utils import viewkeys, viewvalues
import numpy as np

from skbio._base import SkbioObject, MetadataMixin, PositionalMetadataMixin
from skbio.sequence._iupac_sequence import IUPACSequence
<<<<<<< HEAD
from skbio.sequence import Sequence
=======
from skbio.sequence._sequence import Sequence
>>>>>>> 58eba056
from skbio.util import find_duplicates, OperationError, UniqueError
from skbio.util._decorator import experimental, classonlymethod, overrides
from skbio.util._misc import resolve_key


_Shape = collections.namedtuple('Shape', ['sequence', 'position'])


class TabularMSA(MetadataMixin, PositionalMetadataMixin, SkbioObject):
    """Store a multiple sequence alignment in tabular (row/column) form.

    Parameters
    ----------
    sequences : iterable of alphabet-aware scikit-bio sequence objects
        Aligned sequences in the MSA. Sequences must be the same type, length,
        and have an alphabet. For example, `sequences` could be an iterable of
        ``DNA``, ``RNA``, or ``Protein`` objects.
    metadata : dict, optional
        Arbitrary metadata which applies to the entire MSA. A shallow copy of
        the ``dict`` will be made.
    positional_metadata : pd.DataFrame consumable, optional
        Arbitrary metadata which applies to each position in the MSA. Must be
        able to be passed directly to ``pd.DataFrame`` constructor. Each column
        of metadata must be the same length as the number of positions in the
        MSA. A shallow copy of the positional metadata will be made.
    minter : callable or metadata key, optional
        If provided, defines a minter which provides a unique, hashable key
        for each sequence in `sequences`. Can either be a callable accepting
        a single argument (each sequence) or a key into each sequence's
        ``metadata`` attribute.
    keys : iterable, optional
        An iterable of the same length as `sequences` containing unique,
        hashable elements. Each element will be used as the respective key for
        `sequences`.

    Raises
    ------
    ValueError
        If `minter` and `keys` are both provided.
    ValueError
        If `keys` is not the same length as `sequences`.
    UniqueError
        If keys are not unique.

    See Also
    --------
    skbio.sequence.DNA
    skbio.sequence.RNA
    skbio.sequence.Protein

    Notes
    -----
    If `minter` or `keys` are not provided, keys will not be set and certain
    operations requiring keys will raise an ``OperationError``.

    """

    @property
    @experimental(as_of='0.4.0-dev')
    def dtype(self):
        """Data type of the stored sequences.

        Notes
        -----
        This property is not writeable.

        Examples
        --------
        >>> from skbio import DNA, TabularMSA
        >>> msa = TabularMSA([DNA('ACG'), DNA('AC-')])
        >>> msa.dtype
        <class 'skbio.sequence._dna.DNA'>
        >>> msa.dtype is DNA
        True

        """
        return type(self._seqs[0]) if len(self) > 0 else None

    @property
    @experimental(as_of='0.4.0-dev')
    def shape(self):
        """Number of sequences (rows) and positions (columns).

        Notes
        -----
        This property is not writeable.

        Examples
        --------
        >>> from skbio import DNA, TabularMSA

        Create a ``TabularMSA`` object with 2 sequences and 3 positions:

        >>> msa = TabularMSA([DNA('ACG'), DNA('AC-')])
        >>> msa.shape
        Shape(sequence=2, position=3)
        >>> msa.shape == (2, 3)
        True

        Dimensions can be accessed by index or by name:

        >>> msa.shape[0]
        2
        >>> msa.shape.sequence
        2
        >>> msa.shape[1]
        3
        >>> msa.shape.position
        3

        """
        sequence_count = len(self)
        if sequence_count > 0:
            position_count = len(self._seqs[0])
        else:
            position_count = 0
        return _Shape(sequence=sequence_count, position=position_count)

    @property
    @experimental(as_of='0.4.0-dev')
    def keys(self):
        """Keys in the order of sequences in the MSA.

        Returns
        -------
        np.ndarray (object)
            Immutable 1D array of keys with ``object`` dtype.

        Raises
        ------
        OperationError
            If keys do not exist.

        See Also
        --------
        has_keys
        reindex

        Notes
        -----
        This property can be set and deleted.

        Examples
        --------
        Create a ``TabularMSA`` object keyed by sequence identifier:

        >>> from skbio import DNA, TabularMSA
        >>> seqs = [DNA('ACG', metadata={'id': 'a'}),
        ...         DNA('AC-', metadata={'id': 'b'})]
        >>> msa = TabularMSA(seqs, minter='id')

        Retrieve keys:

        >>> msa.keys
        array(['a', 'b'], dtype=object)

        Set keys:

        >>> msa.keys = ['seq1', 'seq2']
        >>> msa.keys
        array(['seq1', 'seq2'], dtype=object)

        To make updates to a subset of the keys, first make a copy of the keys,
        update them, then set them again:

        >>> new_keys = msa.keys.copy()
        >>> new_keys[0] = 'new-key'
        >>> msa.keys = new_keys
        >>> msa.keys
        array(['new-key', 'seq2'], dtype=object)

        Delete keys:

        >>> msa.has_keys()
        True
        >>> del msa.keys
        >>> msa.has_keys()
        False

        """
        if not self.has_keys():
            raise OperationError(
                "Keys do not exist. Use `reindex` to set them.")
        return self._keys

    @keys.setter
    def keys(self, keys):
        self.reindex(keys=keys)

    @keys.deleter
    def keys(self):
        self.reindex()

    @classonlymethod
    @experimental(as_of="0.4.0-dev")
    def from_dict(cls, dictionary):
        """Create a ``TabularMSA`` from a ``dict``.

        Parameters
        ----------
        dictionary : dict
            Dictionary mapping keys to alphabet-aware scikit-bio sequence
            objects. The ``TabularMSA`` object will have its keys set to the
            keys in the dictionary.

        Returns
        -------
        TabularMSA
            ``TabularMSA`` object constructed from the keys and sequences in
            `dictionary`.

        See Also
        --------
        to_dict
        sort

        Notes
        -----
        The order of sequences and keys in the resulting ``TabularMSA`` object
        is arbitrary. Use ``TabularMSA.sort`` to set a different order.

        Examples
        --------
        >>> from skbio import DNA, TabularMSA
        >>> seqs = {'a': DNA('ACGT'), 'b': DNA('A--T')}
        >>> msa = TabularMSA.from_dict(seqs)

        """
        # Python 2 and 3 guarantee same order of iteration as long as no
        # modifications are made to the dictionary between calls:
        #     https://docs.python.org/2/library/stdtypes.html#dict.items
        #     https://docs.python.org/3/library/stdtypes.html#
        #         dictionary-view-objects
        return cls(viewvalues(dictionary), keys=viewkeys(dictionary))

    @experimental(as_of='0.4.0-dev')
    def __init__(self, sequences, metadata=None, positional_metadata=None,
                 minter=None, keys=None):
        self._seqs = []
        for seq in sequences:
            self._add_sequence(seq)

        MetadataMixin.__init__(self, metadata=metadata)
        PositionalMetadataMixin.__init__(
            self, positional_metadata=positional_metadata)

        self.reindex(minter=minter, keys=keys)

    @experimental(as_of='0.4.0-dev')
    def __bool__(self):
        """Boolean indicating whether the MSA is empty or not.

        Returns
        -------
        bool
            ``False`` if there are no sequences, OR if there are no positions
            (i.e., all sequences are empty). ``True`` otherwise.

        Examples
        --------
        >>> from skbio import DNA, TabularMSA

        MSA with sequences and positions:

        >>> msa = TabularMSA([DNA('ACG'), DNA('AC-')])
        >>> bool(msa)
        True

        No sequences:

        >>> msa = TabularMSA([])
        >>> bool(msa)
        False

        No positions:

        >>> msa = TabularMSA([DNA(''), DNA('')])
        >>> bool(msa)
        False

        """
        # It is impossible to have 0 sequences and >0 positions.
        return self.shape.position > 0

    # Python 2 compatibility.
    __nonzero__ = __bool__

    @experimental(as_of='0.4.0-dev')
    def __contains__(self, key):
        """Determine if a key is in this MSA.

        Parameters
        ----------
        key : hashable
            Key to search for in this MSA.

        Returns
        -------
        bool
            Indicates whether `key` is in this MSA.

        Raises
        ------
        OperationError
            If keys do not exist.

        Examples
        --------
        >>> from skbio import DNA, TabularMSA
        >>> msa = TabularMSA([DNA('ACG'), DNA('AC-')], keys=['key1', 'key2'])
        >>> 'key1' in msa
        True
        >>> 'key2' in msa
        True
        >>> 'key3' in msa
        False

        """
        # TODO: this lookup is O(n). Not worth fixing now because keys will be
        # refactored into Index which supports fast lookups.
        return key in self.keys

    @experimental(as_of='0.4.0-dev')
    def __len__(self):
        """Number of sequences in the MSA.

        Returns
        -------
        int
            Number of sequences in the MSA (i.e., size of the 1st dimension).

        Notes
        -----
        This is equivalent to ``msa.shape[0]``.

        Examples
        --------
        >>> from skbio import DNA, TabularMSA
        >>> msa = TabularMSA([DNA('ACG'), DNA('AC-')])
        >>> len(msa)
        2
        >>> msa = TabularMSA([])
        >>> len(msa)
        0
        """
        return len(self._seqs)

    @experimental(as_of='0.4.0-dev')
    def __iter__(self):
        """Iterate over sequences in the MSA.

        Yields
        ------
        alphabet-aware scikit-bio sequence object
            Each sequence in the order they are stored in the MSA.

        Examples
        --------
        >>> from skbio import DNA, TabularMSA
        >>> msa = TabularMSA([DNA('ACG'), DNA('AC-')])
        >>> for seq in msa:
        ...     str(seq)
        'ACG'
        'AC-'

        """
        return iter(self._seqs)

    @experimental(as_of='0.4.0-dev')
    def __reversed__(self):
        """Iterate in reverse order over sequences in the MSA.

        Yields
        ------
        alphabet-aware scikit-bio sequence object
            Each sequence in reverse order from how they are stored in the MSA.

        Examples
        --------
        >>> from skbio import DNA, TabularMSA
        >>> msa = TabularMSA([DNA('ACG'), DNA('AC-')])
        >>> for seq in reversed(msa):
        ...     str(seq)
        'AC-'
        'ACG'

        """
        return reversed(self._seqs)

    @experimental(as_of='0.4.0-dev')
    def __str__(self):
        # TODO implement me!
        return super(TabularMSA, self).__str__()

    @experimental(as_of='0.4.0-dev')
    def __eq__(self, other):
        """Determine if this MSA is equal to another.

        ``TabularMSA`` objects are equal if their sequences, keys, metadata,
        and positional metadata are equal.

        Parameters
        ----------
        other : TabularMSA
            MSA to test for equality against.

        Returns
        -------
        bool
            Indicates whether this MSA is equal to `other`.

        Examples
        --------
        >>> from skbio import DNA, RNA, TabularMSA
        >>> msa = TabularMSA([DNA('ACG'), DNA('AC-')])
        >>> msa == msa
        True

        MSAs with different sequence characters are not equal:

        >>> msa == TabularMSA([DNA('ACG'), DNA('--G')])
        False

        MSAs with different types of sequences (different ``dtype``) are not
        equal:

        >>> msa == TabularMSA([RNA('ACG'), RNA('AC-')])
        False

        MSAs with different sequence metadata are not equal:

        >>> msa == TabularMSA([DNA('ACG', metadata={'id': 'a'}), DNA('AC-')])
        False

        MSAs with different keys are not equal:

        >>> msa == TabularMSA([DNA('ACG'), DNA('AC-')], minter=str)
        False

        MSAs with different metadata are not equal:

        >>> msa == TabularMSA([DNA('ACG'), DNA('AC-')],
        ...                   metadata={'id': 'msa-id'})
        False

        MSAs with different positional metadata are not equal:

        >>> msa == TabularMSA([DNA('ACG'), DNA('AC-')],
        ...                   positional_metadata={'prob': [3, 2, 1]})
        False

        """
        if not isinstance(other, TabularMSA):
            return False

        if not MetadataMixin.__eq__(self, other):
            return False

        if not PositionalMetadataMixin.__eq__(self, other):
            return False

        # Use np.array_equal instead of (a == b).all():
        #   http://stackoverflow.com/a/10580782/3776794
        return ((self._seqs == other._seqs) and
                np.array_equal(self._keys, other._keys))

    @experimental(as_of='0.4.0-dev')
    def __ne__(self, other):
        """Determine if this MSA is not equal to another.

        ``TabularMSA`` objects are not equal if their sequences, keys,
        metadata, or positional metadata are not equal.

        Parameters
        ----------
        other : TabularMSA
            MSA to test for inequality against.

        Returns
        -------
        bool
            Indicates whether this MSA is not equal to `other`.

        See Also
        --------
        __eq__

        """
        return not (self == other)

    @experimental(as_of='0.4.0-dev')
    def gap_frequencies(self, axis='sequence', relative=False):
        """Compute frequency of gap characters across an axis.

        Parameters
        ----------
        axis : {'sequence', 'position'}, optional
            Axis to compute gap character frequencies across. If 'sequence' or
            0, frequencies are computed for each position in the MSA. If
            'position' or 1, frequencies are computed for each sequence.
        relative : bool, optional
            If ``True``, return the relative frequency of gap characters
            instead of the count.

        Returns
        -------
        1D np.ndarray (int or float)
            Vector of gap character frequencies across the specified axis. Will
            have ``int`` dtype if ``relative=False`` and ``float`` dtype if
            ``relative=True``.

        Raises
        ------
        ValueError
            If `axis` is invalid.

        Notes
        -----
        If there are no positions in the MSA, ``axis='position'``, **and**
        ``relative=True``, the relative frequency of gap characters in each
        sequence will be ``np.nan``.

        Examples
        --------
        Compute frequency of gap characters for each position in the MSA (i.e.,
        *across* the sequence axis):

        >>> from skbio import DNA, TabularMSA
        >>> msa = TabularMSA([DNA('ACG'),
        ...                   DNA('A--'),
        ...                   DNA('AC.'),
        ...                   DNA('AG.')])
        >>> msa.gap_frequencies()
        array([0, 1, 3])

        Compute relative frequencies across the same axis:

        >>> msa.gap_frequencies(relative=True)
        array([ 0.  ,  0.25,  0.75])

        Compute frequency of gap characters for each sequence (i.e., *across*
        the position axis):

        >>> msa.gap_frequencies(axis='position')
        array([0, 2, 1, 1])

        """
        if self._is_sequence_axis(axis):
            # TODO: use TabularMSA.iter_positions when it is implemented
            # (#1100).
            seq_iterator = (self._get_position(i)
                            for i in range(self.shape.position))
            length = self.shape.sequence
        else:
            seq_iterator = self
            length = self.shape.position

        gap_freqs = []
        for seq in seq_iterator:
            # Not using Sequence.frequencies(relative=relative) because each
            # gap character's relative frequency is computed separately and
            # must be summed. This is less precise than summing the absolute
            # frequencies of gap characters and dividing by the length. Likely
            # not a big deal for typical gap characters ('-', '.') but can be
            # problematic as the number of gap characters grows (we aren't
            # guaranteed to always have two gap characters). See unit tests for
            # an example.
            freqs = seq.frequencies(chars=self.dtype.gap_chars)
            gap_freqs.append(sum(viewvalues(freqs)))

        gap_freqs = np.asarray(gap_freqs, dtype=float if relative else int)

        if relative:
            gap_freqs /= length

        return gap_freqs

    @experimental(as_of='0.4.0-dev')
    def has_keys(self):
        """Determine if keys exist on the MSA.

        Returns
        -------
        bool
            Indicates whether the MSA has keys.

        See Also
        --------
        keys
        reindex

        Examples
        --------
        >>> from skbio import DNA, TabularMSA
        >>> msa = TabularMSA([DNA('ACG'), DNA('AC-')])
        >>> msa.has_keys()
        False
        >>> msa = TabularMSA([DNA('ACG'), DNA('AC-')], minter=str)
        >>> msa.has_keys()
        True

        """
        return self._keys is not None

    @experimental(as_of='0.4.0-dev')
    def reindex(self, minter=None, keys=None):
        """Reassign keys to sequences in the MSA.

        Parameters
        ----------
        minter : callable or metadata key, optional
            If provided, defines a minter which provides a unique, hashable
            key for each sequence in the MSA. Can either be a callable
            accepting a single argument (each sequence) or a key into each
            sequence's ``metadata`` attribute.
        keys : iterable, optional
            An iterable of the same length as the number of sequences in the
            MSA. `keys` must contain unique, hashable elements. Each element
            will be used as the respective key for the sequences in the MSA.

        Raises
        ------
        ValueError
            If `minter` and `keys` are both provided.
        ValueError
            If `keys` is not the same length as the number of sequences in the
            MSA.
        UniqueError
            If keys are not unique.

        See Also
        --------
        keys
        has_keys

        Notes
        -----
        If `minter` or `keys` are not provided, keys will not be set and
        certain operations requiring keys will raise an ``OperationError``.

        Examples
        --------
        Create a ``TabularMSA`` object without keys:

        >>> from skbio import DNA, TabularMSA
        >>> seqs = [DNA('ACG', metadata={'id': 'a'}),
        ...         DNA('AC-', metadata={'id': 'b'})]
        >>> msa = TabularMSA(seqs)
        >>> msa.has_keys()
        False

        Set keys on the MSA, using each sequence's ID:

        >>> msa.reindex(minter='id')
        >>> msa.has_keys()
        True
        >>> msa.keys
        array(['a', 'b'], dtype=object)

        Remove keys from the MSA:

        >>> msa.reindex()
        >>> msa.has_keys()
        False

        Alternatively, an iterable of keys may be passed via `keys`:

        >>> msa.reindex(keys=['a', 'b'])
        >>> msa.keys
        array(['a', 'b'], dtype=object)

        """
        if minter is not None and keys is not None:
            raise ValueError(
                "Cannot use both `minter` and `keys` at the same time.")

        if minter is not None:
            keys_ = [resolve_key(seq, minter) for seq in self._seqs]
        elif keys is not None:
            keys_ = list(keys)
            if len(keys_) != len(self):
                raise ValueError(
                    "Number of elements in `keys` must match number of "
                    "sequences: %d != %d" % (len(keys_), len(self)))
        else:
            keys_ = None

        self._keys = self._munge_keys(keys_)

    def _munge_keys(self, keys):
        if keys is not None:
            # Hashability of keys is implicitly checked here.
            duplicates = find_duplicates(keys)
            if duplicates:
                raise UniqueError(
                    "Keys must be unique. Duplicate keys: %r" % duplicates)

            # Create an immutable ndarray to ensure key invariants are
            # preserved. Use object dtype to preserve original key types. This
            # is important, for example, because np.array(['a', 42]) will
            # upcast to ['a', '42'].
            keys = np.array(keys, dtype=object, copy=True)
            keys.flags.writeable = False
        return keys

    @experimental(as_of='0.4.0-dev')
    def append(self, sequence, minter=None, key=None):
        """Append a sequence to the MSA.

        Parameters
        ----------
        sequence : alphabet-aware scikit-bio sequence object
            Sequence to be appended. Must match the dtype of the MSA and the
            number of positions in the MSA.
        minter : callable or metadata key, optional
            Used to create a key for the sequence being appended. If callable,
            it generates a key directly. Otherwise it's treated as a key into
            the sequence metadata. If the key is a duplicate of any key
            already in the MSA, an error is raised. Note that `minter` cannot
            be combined with `key`.
        key : hashable, optional
            Key for the MSA to use for the appended sequence. Note that
            `key` cannot be combined with `minter`.

        Raises
        ------
        OperationError
            If both key and minter are provided.
        OperationError
            If MSA has keys but no key or minter was provided for the sequence
            being appended.
        OperationError
            If key was provided but the MSA does not have keys.
        OperationError
            If minter was provided but the MSA does not have keys.
        TypeError
            If the sequence object is a type that doesn't have an alphabet
        TypeError
            If the type of the sequence does not match the dtype of the MSA.
        ValueError
            If the length of the sequence does not match the number of
            positions in the MSA.

        See Also
        --------
        reindex

        Notes
        -----
        The MSA is not automatically re-aligned when a sequence is appended.
        Therefore, this operation is not necessarily meaningful on its own.

        Examples
        --------
        >>> from skbio import DNA, TabularMSA
        >>> msa = TabularMSA([DNA('')])
        >>> msa.append(DNA(''))
        >>> msa == TabularMSA([DNA(''), DNA('')])
        True

        >>> msa = TabularMSA([DNA('', metadata={'id': 'a'})], minter='id')
        >>> msa.append(DNA('', metadata={'id': 'b'}), minter='id')
        >>> msa == TabularMSA([DNA('', metadata={'id': 'a'}),
        ...                    DNA('', metadata={'id': 'b'})], minter='id')
        True
        """

        if key is not None and minter is not None:
            raise ValueError(
                "Cannot use both `minter` and `key` at the same time.")

        new_key = None
        if self.has_keys():
            if key is None and minter is None:
                raise OperationError(
                    "MSA has keys but no key or minter was provided.")
            elif key is not None:
                new_key = key
            elif minter is not None:
                new_key = resolve_key(sequence, minter)
        else:
            if key is not None:
                raise OperationError(
                    "key was provided but MSA does not have keys.")
            elif minter is not None:
                raise OperationError(
                    "minter was provided but MSA does not have keys.")

        self._add_sequence(sequence, new_key)

    def _add_sequence(self, sequence, key=None):
        msa_is_empty = not len(self)
        dtype = type(sequence)
        if msa_is_empty:
            if not issubclass(dtype, IUPACSequence):
                raise TypeError(
                    "`sequence` must be a scikit-bio sequence object "
                    "that has an alphabet, not type %r" % dtype.__name__)
            if key is not None:
                self._keys = self._munge_keys([key])
            self._seqs = [sequence]
        elif dtype is not self.dtype:
            raise TypeError(
                "`sequence` must match the type of any other sequences "
                "already in the MSA. Type %r does not match type %r" %
                (dtype.__name__, self.dtype.__name__))
        elif len(sequence) != self.shape.position:
            raise ValueError(
                "`sequence` length must match the number of positions in the "
                "MSA: %d != %d"
                % (len(sequence), self.shape.position))
        else:
            if key is not None:
                keys = list(self.keys)
                keys.append(key)
                self._keys = self._munge_keys(keys)
            self._seqs.append(sequence)

    def sort(self, key=None, reverse=False):
        """Sort sequences in-place.

        Performs a stable sort of the sequences in-place.

        Parameters
        ----------
        key : callable or metadata key, optional
            If provided, defines a key to sort each sequence on. Can either be
            a callable accepting a single argument (each sequence) or a key
            into each sequence's ``metadata`` attribute. If not provided,
            sequences will be sorted using existing keys on the ``TabularMSA``.
        reverse: bool, optional
            If ``True``, sort in reverse order.

        Raises
        ------
        OperationError
            If `key` is not provided and keys do not exist on the MSA.

        See Also
        --------
        keys
        has_keys
        reindex

        Notes
        -----
        This method's API is similar to Python's built-in sorting functionality
        (e.g., ``list.sort()``, ``sorted()``). See [1]_ for an excellent
        tutorial on sorting in Python.

        References
        ----------
        .. [1] https://docs.python.org/3/howto/sorting.html

        Examples
        --------
        Create a ``TabularMSA`` object without keys:

        >>> from skbio import DNA, TabularMSA
        >>> seqs = [DNA('ACG', metadata={'id': 'c'}),
        ...         DNA('AC-', metadata={'id': 'b'}),
        ...         DNA('AC-', metadata={'id': 'a'})]
        >>> msa = TabularMSA(seqs)

        Sort the sequences in alphabetical order by sequence identifier:

        >>> msa.sort(key='id')
        >>> msa == TabularMSA([DNA('AC-', metadata={'id': 'a'}),
        ...                    DNA('AC-', metadata={'id': 'b'}),
        ...                    DNA('ACG', metadata={'id': 'c'})])
        True

        Note that since the sort is in-place, the ``TabularMSA`` object is
        modified (a new object is **not** returned).

        Create a ``TabularMSA`` object with keys:

        >>> seqs = [DNA('ACG'), DNA('AC-'), DNA('AC-')]
        >>> msa = TabularMSA(seqs, keys=['c', 'b', 'a'])

        Sort the sequences using the MSA's existing keys:

        >>> msa.sort()
        >>> msa == TabularMSA([DNA('AC-'), DNA('AC-'), DNA('ACG')],
        ...                   keys=['a', 'b', 'c'])
        True

        """
        if key is None:
            sort_keys = self.keys.tolist()
        else:
            sort_keys = [resolve_key(seq, key) for seq in self._seqs]

        if len(self) > 0:
            if self.has_keys():
                _, sorted_seqs, sorted_keys = self._sort_by_first_element(
                    [sort_keys, self._seqs, self.keys.tolist()], reverse)
                self.keys = sorted_keys
            else:
                _, sorted_seqs = self._sort_by_first_element(
                    [sort_keys, self._seqs], reverse)
            self._seqs = list(sorted_seqs)

    def _sort_by_first_element(self, components, reverse):
        """Helper for TabularMSA.sort."""
        # Taken and modified from http://stackoverflow.com/a/13668413/3776794
        return zip(*sorted(
            zip(*components), key=operator.itemgetter(0), reverse=reverse))

    @experimental(as_of='0.4.0-dev')
    def to_dict(self):
        """Create a ``dict`` from this ``TabularMSA``.

        Returns
        -------
        dict
            Dictionary constructed from the keys and sequences in this
            ``TabularMSA``.

        Raises
        ------
        OperationError
            If keys do not exist.

        See Also
        --------
        from_dict
        keys
        has_keys
        reindex

        Examples
        --------
        >>> from skbio import DNA, TabularMSA
        >>> seqs = [DNA('ACGT'), DNA('A--T')]
        >>> msa = TabularMSA(seqs, keys=['a', 'b'])
        >>> dictionary = msa.to_dict()
        >>> dictionary == {'a': DNA('ACGT'), 'b': DNA('A--T')}
        True

        """
        return dict(zip(self.keys, self._seqs))

<<<<<<< HEAD
    def _get_position(self, i):
        seq = Sequence.concat([s[i] for s in self._seqs], how='outer')
        if self.has_positional_metadata():
            seq.metadata = dict(self.positional_metadata.iloc[i])
        return seq

    def _is_sequence_axis(self, axis):
        if axis == 'sequence' or axis == 0:
            return True
        elif axis == 'position' or axis == 1:
            return False
        else:
            raise ValueError(
                "`axis` must be 'sequence' (0) or 'position' (1), not %r"
                % axis)

    @overrides(PositionalMetadataMixin)
    def _positional_metadata_axis_len_(self):
        return self.shape.position
=======
    @experimental(as_of='0.4.0-dev')
    def iter_positions(self, reverse=False):
        """Generator of MSA positions (i.e., columns)

        Returns
        -------
        GeneratorType
            Generator of `Sequence` instances representing positional columns
            in the `TabularMSA` (effectively the transpose of the MSA).

        See Also
        --------
        iter

        Notes
        -----
        The `Sequence` instances returned do not represent biological
        sequences. Each one is a generic sequence representing a column
        created from a position in the MSA.

        Examples
        --------
        >>> from skbio import DNA, TabularMSA
        >>> sequences = [DNA('ACGT'),
        ...              DNA('TGCA')]
        >>> msa = TabularMSA(sequences)
        >>> for position in msa.iter_positions():
        ...     position
        ...     print('')
        Sequence
        -------------
        Stats:
            length: 2
        -------------
        0 AT
        <BLANKLINE>
        Sequence
        -------------
        Stats:
            length: 2
        -------------
        0 CG
        <BLANKLINE>
        Sequence
        -------------
        Stats:
            length: 2
        -------------
        0 GC
        <BLANKLINE>
        Sequence
        -------------
        Stats:
            length: 2
        -------------
        0 TA
        <BLANKLINE>
        >>> for position in msa.iter_positions(reverse=True):
        ...     position
        ...     print('')
        Sequence
        -------------
        Stats:
            length: 2
        -------------
        0 TA
        <BLANKLINE>
        Sequence
        -------------
        Stats:
            length: 2
        -------------
        0 GC
        <BLANKLINE>
        Sequence
        -------------
        Stats:
            length: 2
        -------------
        0 CG
        <BLANKLINE>
        Sequence
        -------------
        Stats:
            length: 2
        -------------
        0 AT
        <BLANKLINE>
        """
        if reverse:
            indices = reversed(range(self.shape.position))
        else:
            indices = range(self.shape.position)
        for index in indices:
            column = np.array([seq[index].values for seq in self])
            position = Sequence(column)
            yield position
>>>>>>> 58eba056
<|MERGE_RESOLUTION|>--- conflicted
+++ resolved
@@ -16,12 +16,8 @@
 import numpy as np
 
 from skbio._base import SkbioObject, MetadataMixin, PositionalMetadataMixin
+from skbio.sequence import Sequence
 from skbio.sequence._iupac_sequence import IUPACSequence
-<<<<<<< HEAD
-from skbio.sequence import Sequence
-=======
-from skbio.sequence._sequence import Sequence
->>>>>>> 58eba056
 from skbio.util import find_duplicates, OperationError, UniqueError
 from skbio.util._decorator import experimental, classonlymethod, overrides
 from skbio.util._misc import resolve_key
@@ -511,6 +507,104 @@
 
         """
         return not (self == other)
+
+    @experimental(as_of='0.4.0-dev')
+    def iter_positions(self, reverse=False):
+        """Generator of MSA positions (i.e., columns)
+
+        Returns
+        -------
+        GeneratorType
+            Generator of `Sequence` instances representing positional columns
+            in the `TabularMSA` (effectively the transpose of the MSA).
+
+        See Also
+        --------
+        iter
+
+        Notes
+        -----
+        The `Sequence` instances returned do not represent biological
+        sequences. Each one is a generic sequence representing a column
+        created from a position in the MSA.
+
+        Examples
+        --------
+        >>> from skbio import DNA, TabularMSA
+        >>> sequences = [DNA('ACGT'),
+        ...              DNA('TGCA')]
+        >>> msa = TabularMSA(sequences)
+        >>> for position in msa.iter_positions():
+        ...     position
+        ...     print('')
+        Sequence
+        -------------
+        Stats:
+            length: 2
+        -------------
+        0 AT
+        <BLANKLINE>
+        Sequence
+        -------------
+        Stats:
+            length: 2
+        -------------
+        0 CG
+        <BLANKLINE>
+        Sequence
+        -------------
+        Stats:
+            length: 2
+        -------------
+        0 GC
+        <BLANKLINE>
+        Sequence
+        -------------
+        Stats:
+            length: 2
+        -------------
+        0 TA
+        <BLANKLINE>
+        >>> for position in msa.iter_positions(reverse=True):
+        ...     position
+        ...     print('')
+        Sequence
+        -------------
+        Stats:
+            length: 2
+        -------------
+        0 TA
+        <BLANKLINE>
+        Sequence
+        -------------
+        Stats:
+            length: 2
+        -------------
+        0 GC
+        <BLANKLINE>
+        Sequence
+        -------------
+        Stats:
+            length: 2
+        -------------
+        0 CG
+        <BLANKLINE>
+        Sequence
+        -------------
+        Stats:
+            length: 2
+        -------------
+        0 AT
+        <BLANKLINE>
+        """
+        if reverse:
+            indices = reversed(range(self.shape.position))
+        else:
+            indices = range(self.shape.position)
+        for index in indices:
+            column = np.array([seq[index].values for seq in self])
+            position = Sequence(column)
+            yield position
 
     @experimental(as_of='0.4.0-dev')
     def gap_frequencies(self, axis='sequence', relative=False):
@@ -965,7 +1059,6 @@
         """
         return dict(zip(self.keys, self._seqs))
 
-<<<<<<< HEAD
     def _get_position(self, i):
         seq = Sequence.concat([s[i] for s in self._seqs], how='outer')
         if self.has_positional_metadata():
@@ -984,103 +1077,4 @@
 
     @overrides(PositionalMetadataMixin)
     def _positional_metadata_axis_len_(self):
-        return self.shape.position
-=======
-    @experimental(as_of='0.4.0-dev')
-    def iter_positions(self, reverse=False):
-        """Generator of MSA positions (i.e., columns)
-
-        Returns
-        -------
-        GeneratorType
-            Generator of `Sequence` instances representing positional columns
-            in the `TabularMSA` (effectively the transpose of the MSA).
-
-        See Also
-        --------
-        iter
-
-        Notes
-        -----
-        The `Sequence` instances returned do not represent biological
-        sequences. Each one is a generic sequence representing a column
-        created from a position in the MSA.
-
-        Examples
-        --------
-        >>> from skbio import DNA, TabularMSA
-        >>> sequences = [DNA('ACGT'),
-        ...              DNA('TGCA')]
-        >>> msa = TabularMSA(sequences)
-        >>> for position in msa.iter_positions():
-        ...     position
-        ...     print('')
-        Sequence
-        -------------
-        Stats:
-            length: 2
-        -------------
-        0 AT
-        <BLANKLINE>
-        Sequence
-        -------------
-        Stats:
-            length: 2
-        -------------
-        0 CG
-        <BLANKLINE>
-        Sequence
-        -------------
-        Stats:
-            length: 2
-        -------------
-        0 GC
-        <BLANKLINE>
-        Sequence
-        -------------
-        Stats:
-            length: 2
-        -------------
-        0 TA
-        <BLANKLINE>
-        >>> for position in msa.iter_positions(reverse=True):
-        ...     position
-        ...     print('')
-        Sequence
-        -------------
-        Stats:
-            length: 2
-        -------------
-        0 TA
-        <BLANKLINE>
-        Sequence
-        -------------
-        Stats:
-            length: 2
-        -------------
-        0 GC
-        <BLANKLINE>
-        Sequence
-        -------------
-        Stats:
-            length: 2
-        -------------
-        0 CG
-        <BLANKLINE>
-        Sequence
-        -------------
-        Stats:
-            length: 2
-        -------------
-        0 AT
-        <BLANKLINE>
-        """
-        if reverse:
-            indices = reversed(range(self.shape.position))
-        else:
-            indices = range(self.shape.position)
-        for index in indices:
-            column = np.array([seq[index].values for seq in self])
-            position = Sequence(column)
-            yield position
->>>>>>> 58eba056
+        return self.shape.position