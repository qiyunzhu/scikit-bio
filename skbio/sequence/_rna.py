--- conflicted
+++ resolved
@@ -122,7 +122,10 @@
             "H": set("ACU"), "V": set("ACG"), "N": set("ACGU")
         }
 
-<<<<<<< HEAD
+    @property
+    def _motifs(self):
+        return _motifs
+
     def translate(self, genetic_code=1, *args, **kwargs):
         """
 
@@ -140,13 +143,9 @@
         if not isinstance(genetic_code, skbio.GeneticCode):
             genetic_code = skbio.GeneticCode.from_id(genetic_code)
         return genetic_code.translate(self, *args, **kwargs)
-=======
-    @property
-    def _motifs(self):
-        return _motifs
+
 
 _motifs = _parent_motifs.copy()
 
 # Leave this at the bottom
-_motifs.interpolate(RNA, "find_motifs")
->>>>>>> 17b32084
+_motifs.interpolate(RNA, "find_motifs")