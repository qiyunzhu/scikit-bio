# ----------------------------------------------------------------------------
# Copyright (c) 2013--, scikit-bio development team.
#
# Distributed under the terms of the Modified BSD License.
#
# The full license is in the file COPYING.txt, distributed with this software.
# ----------------------------------------------------------------------------

from __future__ import absolute_import, division, print_function
from future.builtins import map, range, zip
from six import StringIO

from unittest import TestCase, main
from functools import partial

from skbio import (Sequence, DNA, RNA, Protein, SequenceCollection, Alignment)
from skbio.io import FASTAFormatError, QUALFormatError
from skbio.io.fasta import (
    _fasta_sniffer, _fasta_to_generator, _fasta_to_biological_sequence,
    _fasta_to_dna_sequence, _fasta_to_rna_sequence, _fasta_to_protein_sequence,
    _fasta_to_sequence_collection, _fasta_to_alignment, _generator_to_fasta,
    _biological_sequence_to_fasta, _dna_sequence_to_fasta,
    _rna_sequence_to_fasta, _protein_sequence_to_fasta,
    _sequence_collection_to_fasta, _alignment_to_fasta)
from skbio.util import get_data_path


class SnifferTests(TestCase):
    def setUp(self):
        self.positive_fps = list(map(get_data_path, [
            'fasta_5_blanks_start_of_file',
            'fasta_5_ws_lines_start_of_file',
            'fasta_blanks_end_of_file',
            'fasta_ws_lines_end_of_file',
            'fasta_blank_lines_between_records',
            'fasta_3_seqs_defaults',
            'fasta_max_width_1',
            'fasta_single_bio_seq_non_defaults',
            'fasta_single_prot_seq_non_defaults',
            'fasta_3_seqs_non_defaults',
            'fasta_max_width_5',
            'fasta_single_dna_seq_defaults',
            'fasta_single_rna_seq_defaults',
            'fasta_description_newline_replacement_empty_str',
            'fasta_multi_seq',
            'fasta_single_dna_seq_non_defaults',
            'fasta_single_rna_seq_non_defaults',
            'fasta_description_newline_replacement_multi_char',
            'fasta_prot_seqs_odd_labels',
            'fasta_single_seq',
            'fasta_id_whitespace_replacement_empty_str',
            'fasta_sequence_collection_different_type',
            'fasta_id_whitespace_replacement_multi_char',
            'fasta_single_bio_seq_defaults',
            'fasta_single_prot_seq_defaults',
            'fasta_10_seqs',
            'fasta_invalid_after_10_seqs',
            'fasta_mixed_qual_scores'
        ]))

        self.negative_fps = list(map(get_data_path, [
            'empty',
            'whitespace_only',
            'fasta_invalid_missing_header',
            'fasta_invalid_blank_line_after_header',
            'fasta_invalid_blank_sequence',
            'fasta_invalid_blank_line_within_sequence',
            'fasta_invalid_whitespace_only_line_within_sequence',
            'fasta_invalid_whitespace_line_after_header',
            'fasta_invalid_missing_seq_data_first',
            'fasta_invalid_missing_seq_data_middle',
            'fasta_invalid_missing_seq_data_last',
            'fasta_invalid_legacy_format',
            'fasta_invalid_whitespace_only_sequence',
            'fasta_id_whitespace_replacement_none',
            'fasta_description_newline_replacement_none',
            'fasta_6_blanks_start_of_file',
            'fasta_6_ws_lines_start_of_file',
            'qual_2_seqs_defaults',
            'qual_3_seqs_defaults',
            'qual_3_seqs_defaults_desc_mismatch',
            'qual_3_seqs_defaults_extra',
            'qual_3_seqs_defaults_id_mismatch',
            'qual_3_seqs_defaults_length_mismatch',
            'qual_3_seqs_non_defaults',
            'qual_description_newline_replacement_empty_str',
            'qual_description_newline_replacement_multi_char',
            'qual_description_newline_replacement_none',
            'qual_id_whitespace_replacement_empty_str',
            'qual_id_whitespace_replacement_multi_char',
            'qual_id_whitespace_replacement_none',
            'qual_invalid_blank_line_within_seq',
            'qual_invalid_legacy_format',
            'qual_invalid_missing_header',
            'qual_invalid_missing_qual_scores_first',
            'qual_invalid_missing_qual_scores_last',
            'qual_invalid_missing_qual_scores_middle',
            'qual_invalid_whitespace_line_in_seq',
            'qual_invalid_blank_line_after_header',
            'qual_invalid_blank_sequence',
            'qual_invalid_whitespace_only_sequence',
            'qual_invalid_ws_line_after_header',
            'qual_invalid_qual_scores_float',
            'qual_invalid_qual_scores_string',
            'qual_max_width_1',
            'qual_max_width_5',
            'qual_multi_seq',
            'qual_multi_seq_roundtrip',
            'qual_prot_seqs_odd_labels',
            'qual_sequence_collection_different_type',
            'qual_single_bio_seq_non_defaults',
            'qual_single_dna_seq_non_defaults',
            'qual_single_prot_seq_non_defaults',
            'qual_single_rna_seq_non_defaults',
            'qual_single_seq',
            'qual_ws_lines_between_records',
            'qual_blank_lines_between_records',
            'qual_5_blanks_start_of_file',
            'qual_5_ws_lines_start_of_file',
            'qual_6_blanks_start_of_file',
            'qual_6_ws_lines_start_of_file',
            'qual_blanks_end_of_file',
            'qual_ws_lines_end_of_file'
        ]))

    def test_positives(self):
        for fp in self.positive_fps:
            self.assertEqual(_fasta_sniffer(fp), (True, {}))

    def test_negatives(self):
        for fp in self.negative_fps:
            self.assertEqual(_fasta_sniffer(fp), (False, {}))


class ReaderTests(TestCase):
    def setUp(self):
        # each structure stores the sequence generator results (expanded into a
        # list) that we expect to obtain from reading, matched with kwargs to
        # pass to the reader, and fasta and qual filepaths that should
        # deserialize into the expected generator results

        # empty file shouldn't yield sequences
        self.empty = ([], {}, list(map(get_data_path, ['empty',
                                                       'whitespace_only'])),
                      list(map(get_data_path, ['empty', 'whitespace_only'])))

        # single sequence
        self.single = (
            [Sequence(
                'ACGT-acgt.', metadata={'id': 'seq1', 'description': 'desc1'},
                positional_metadata={'quality': [10, 20, 30, 10, 0, 0, 0,
                                                 88888, 1, 3456]})],
            {},
            list(map(get_data_path, ['fasta_single_seq',
                                     'fasta_max_width_1'])),
            list(map(get_data_path, ['qual_single_seq', 'qual_max_width_1']))
        )

        # multiple sequences
        self.multi = (
            [Sequence(
                'ACGT-acgt.', metadata={'id': 'seq1', 'description': 'desc1'},
                positional_metadata={'quality': [10, 20, 30, 10, 0, 0, 0,
                                                 88888, 1, 3456]}),
             Sequence('A', metadata={'id': '_____seq__2_', 'description': ''},
                      positional_metadata={'quality': [42]}),
             Sequence(
                'AACGGuA', metadata={'id': '', 'description': 'desc3'},
                positional_metadata={'quality': [0, 0, 0, 0, 0, 0, 0]}),
             Sequence(
                'ACGTTGCAccGG',
                metadata={'id': '', 'description': ''},
                positional_metadata={'quality': [55, 10, 0, 999, 1, 1, 8, 775,
                                                 40, 10, 10, 0]}),
             Sequence('ACGUU',
                      metadata={'id': '', 'description': ''},
                      positional_metadata={'quality': [10, 9, 8, 7, 6]}),
             Sequence(
                 'pQqqqPPQQQ',
                 metadata={'id': 'proteinseq',
                           'description':
                               'detailed description \t\twith  new  lines'},
                 positional_metadata={'quality': [42, 42, 442, 442, 42, 42, 42,
                                                  42, 42, 43]})],
            {},
            list(map(get_data_path, ['fasta_multi_seq', 'fasta_max_width_5',
                                     'fasta_blank_lines_between_records',
                                     'fasta_ws_lines_between_records',
                                     'fasta_5_blanks_start_of_file',
                                     'fasta_5_ws_lines_start_of_file',
                                     'fasta_6_blanks_start_of_file',
                                     'fasta_6_ws_lines_start_of_file',
                                     'fasta_blanks_end_of_file',
                                     'fasta_ws_lines_end_of_file'])),
            list(map(get_data_path, ['qual_multi_seq', 'qual_max_width_5',
                                     'qual_blank_lines_between_records',
                                     'qual_ws_lines_between_records',
                                     'qual_5_blanks_start_of_file',
                                     'qual_5_ws_lines_start_of_file',
                                     'qual_6_blanks_start_of_file',
                                     'qual_6_ws_lines_start_of_file',
                                     'qual_blanks_end_of_file',
                                     'qual_ws_lines_end_of_file']))

        )

        # test constructor parameter, as well as odd labels (label only
        # containing whitespace, label description preceded by multiple spaces,
        # no id) and leading/trailing whitespace on sequence data. for qual
        # files, in addition to the odd labels, test leading/trailing
        # whitespace on qual scores, as well as strange number formatting.
        # also test that fasta and qual headers do not need to match
        # exactly, only that they need to match exactly after parsing (e.g.,
        # after stripping leading/trailing whitespace from descriptions)
        self.odd_labels_different_type = (
            [Protein('DEFQfp',
                     metadata={'id': '', 'description': ''},
                     positional_metadata={'quality': [0, 0, 1, 5, 44, 0]},
                     validate=False),
             Protein(
                 'SKBI', metadata={'id': '', 'description': 'skbio'},
                 positional_metadata={'quality': [1, 2, 33, 123456789]})],
            {'constructor': partial(Protein, validate=False)},
            list(map(get_data_path, ['fasta_prot_seqs_odd_labels'])),
            list(map(get_data_path, ['qual_prot_seqs_odd_labels']))
        )

        # sequences that can be loaded into a SequenceCollection or Alignment.
        # they are also a different type than Sequence in order to
        # exercise the constructor parameter
        self.sequence_collection_different_type = (
            [RNA('aUG',
                 metadata={'id': '', 'description': ''},
                 positional_metadata={'quality': [20, 20, 21]},
                 lowercase='introns'),
             RNA('AuC',
                 metadata={'id': 'rnaseq-1', 'description': 'rnaseq desc 1'},
                 positional_metadata={'quality': [10, 9, 10]},
                 lowercase='introns'),
             RNA('AUg',
                 metadata={'id': 'rnaseq-2', 'description': 'rnaseq desc 2'},
                 positional_metadata={'quality': [9, 99, 999]},
                 lowercase='introns')],
            {'constructor': partial(RNA, lowercase='introns')},
            list(map(get_data_path,
                     ['fasta_sequence_collection_different_type'])),
            list(map(get_data_path,
                     ['qual_sequence_collection_different_type']))
        )

        self.lowercase_seqs = (
            [DNA('TAcg',
                 metadata={'id': 'f-o-o', 'description': 'b_a_r'},
                 positional_metadata={'quality': [0, 1, 2, 3]},
                 lowercase='introns')],
            {'constructor': DNA, 'lowercase': 'introns'},
            list(map(get_data_path,
                     ['fasta_single_dna_seq_non_defaults'])),
            list(map(get_data_path,
                     ['qual_single_dna_seq_non_defaults']))
        )

        # store fasta filepath, kwargs, error type, and expected error message
        # for invalid input.
        #
        # note: there is some duplication in testing that fasta and qual
        # parsers raise expected errors. even though the parsers share the same
        # underlying logic, these tests are here as a safeguard in case the
        # code is refactored in the future such that fasta and qual have
        # different implementations (e.g., if qual is written in cython while
        # fasta remains in python)
        self.invalid_fps = list(map(lambda e: (get_data_path(e[0]),
                                               e[1], e[2], e[3]), [
            # fasta and qual missing header
            ('fasta_invalid_missing_header', {}, FASTAFormatError,
             'non-header.*1st'),
            ('fasta_3_seqs_defaults',
             {'qual': get_data_path('qual_invalid_missing_header')},
             QUALFormatError, 'non-header.*1st'),

            # fasta and qual with blank line within sequence
            ('fasta_invalid_blank_line_within_sequence', {}, FASTAFormatError,
             'whitespace-only'),
            ('fasta_3_seqs_defaults',
             {'qual': get_data_path('qual_invalid_blank_line_within_seq')},
             QUALFormatError, 'whitespace-only'),

            # fasta and qual with blank after header
            ('fasta_invalid_blank_sequence', {}, FASTAFormatError,
             'without sequence data'),
            ('fasta_3_seqs_defaults',
             {'qual': get_data_path('qual_invalid_blank_sequence')},
             QUALFormatError, 'without quality scores'),

            # fasta and qual with whitespace only sequence
            ('fasta_invalid_whitespace_only_sequence', {}, FASTAFormatError,
             'without sequence data'),
            ('fasta_3_seqs_defaults',
             {'qual': get_data_path('qual_invalid_whitespace_only_sequence')},
             QUALFormatError, 'without quality scores'),

            # fasta and qual with blank line within sequence
            ('fasta_invalid_blank_line_after_header', {}, FASTAFormatError,
             'whitespace-only'),
            ('fasta_3_seqs_defaults',
             {'qual': get_data_path('qual_invalid_blank_line_after_header')},
             QUALFormatError, 'whitespace-only'),

            # fasta and qual with whitespace-only line within sequence
            ('fasta_invalid_whitespace_only_line_within_sequence',
             {}, FASTAFormatError, 'whitespace-only'),
            ('fasta_3_seqs_defaults',
             {'qual': get_data_path('qual_invalid_whitespace_line_in_seq')},
             QUALFormatError, 'whitespace-only'),

            # fasta and qual with whitespace-only line after header
            ('fasta_invalid_whitespace_line_after_header',
             {}, FASTAFormatError, 'whitespace-only'),
            ('fasta_3_seqs_defaults',
             {'qual': get_data_path('qual_invalid_ws_line_after_header')},
             QUALFormatError, 'whitespace-only'),

            # fasta and qual missing record data (first record)
            ('fasta_invalid_missing_seq_data_first', {}, FASTAFormatError,
             'without sequence data'),
            ('fasta_3_seqs_defaults',
             {'qual': get_data_path('qual_invalid_missing_qual_scores_first')},
             QUALFormatError, 'without quality scores'),

            # fasta and qual missing record data (middle record)
            ('fasta_invalid_missing_seq_data_middle', {}, FASTAFormatError,
             'without sequence data'),
            ('fasta_3_seqs_defaults',
             {'qual':
              get_data_path('qual_invalid_missing_qual_scores_middle')},
             QUALFormatError, 'without quality scores'),

            # fasta and qual missing record data (last record)
            ('fasta_invalid_missing_seq_data_last', {}, FASTAFormatError,
             'without sequence data'),
            ('fasta_3_seqs_defaults',
             {'qual': get_data_path('qual_invalid_missing_qual_scores_last')},
             QUALFormatError, 'without quality scores'),

            # fasta and qual in legacy format (;)
            ('fasta_invalid_legacy_format', {}, FASTAFormatError,
             'non-header.*1st'),
            ('fasta_3_seqs_defaults',
             {'qual': get_data_path('qual_invalid_legacy_format')},
             QUALFormatError, 'non-header.*1st'),

            # qual file with an extra record
            ('fasta_3_seqs_defaults',
             {'qual': get_data_path('qual_3_seqs_defaults_extra')},
             FASTAFormatError, 'QUAL file has more'),

            # fasta file with an extra record
            ('fasta_3_seqs_defaults',
             {'qual': get_data_path('qual_2_seqs_defaults')},
             FASTAFormatError, 'FASTA file has more'),

            # id mismatch between fasta and qual
            ('fasta_3_seqs_defaults',
             {'qual': get_data_path('qual_3_seqs_defaults_id_mismatch')},
             FASTAFormatError,
             'IDs do not match.*\'s_e_q_2\' != \'s_e_q_42\''),

            # description mismatch between fasta and qual
            ('fasta_3_seqs_defaults',
             {'qual': get_data_path('qual_3_seqs_defaults_desc_mismatch')},
             FASTAFormatError,
             'Descriptions do not match.*\'desc 2\' != \'desc 42\''),

            # sequence and quality score length mismatch between fasta and qual
            ('fasta_3_seqs_defaults',
             {'qual': get_data_path('qual_3_seqs_defaults_length_mismatch')},
             ValueError,
             'Number of positional metadata values \(3\) must match the '
             'number of characters in the sequence \(4\)\.'),

            # invalid qual scores (string value can't be converted to integer)
            ('fasta_3_seqs_defaults',
             {'qual': get_data_path('qual_invalid_qual_scores_string')},
             QUALFormatError,
             'quality scores to integers:\n100 0 1a -42'),

            # invalid qual scores (float value can't be converted to integer)
            ('fasta_3_seqs_defaults',
             {'qual': get_data_path('qual_invalid_qual_scores_float')},
             QUALFormatError,
             'quality scores to integers:\n42    41.0 39 40'),

            # invalid qual scores (negative integer)
            ('fasta_3_seqs_defaults',
             {'qual': get_data_path('qual_invalid_qual_scores_negative')},
             QUALFormatError,
             'Quality scores must be greater than or equal to zero\.'),

            # misc. invalid files used elsewhere in the tests
            ('fasta_invalid_after_10_seqs', {}, FASTAFormatError,
             'without sequence data'),
            ('fasta_id_whitespace_replacement_none', {}, FASTAFormatError,
             'whitespace-only'),
            ('fasta_description_newline_replacement_none', {},
             FASTAFormatError, 'whitespace-only')
        ]))

    # extensive tests for fasta -> generator reader since it is used by all
    # other fasta -> object readers

    def test_fasta_to_generator_valid_files(self):
        test_cases = (self.empty, self.single, self.multi,
                      self.odd_labels_different_type,
                      self.sequence_collection_different_type,
                      self.lowercase_seqs)

        # Strategy:
        #   for each fasta file, read it without its corresponding qual file,
        #   and ensure observed vs. expected match, ignoring quality scores in
        #   expected. next, parse the current fasta file with each
        #   corresponding quality file and ensure that observed vs. expected
        #   match, this time taking quality scores into account. this
        #   sufficiently exercises parsing a standalone fasta file and paired
        #   fasta/qual files
        for exp, kwargs, fasta_fps, qual_fps in test_cases:
            for fasta_fp in fasta_fps:
                obs = list(_fasta_to_generator(fasta_fp, **kwargs))
                self.assertEqual(len(obs), len(exp))
                for o, e in zip(obs, exp):
                    e = e.copy()
<<<<<<< HEAD
                    e.positional_metadata.drop('quality', 1, inplace=True)
=======
                    del e.positional_metadata['quality']
>>>>>>> e0f3e54a
                    self.assertEqual(o, e)

                for qual_fp in qual_fps:
                    obs = list(_fasta_to_generator(fasta_fp, qual=qual_fp,
                                                   **kwargs))

                    self.assertEqual(len(obs), len(exp))
                    for o, e in zip(obs, exp):
                        self.assertEqual(o, e)

    def test_fasta_to_generator_invalid_files(self):
        for fp, kwargs, error_type, error_msg_regex in self.invalid_fps:
            with self.assertRaisesRegexp(error_type, error_msg_regex):
                list(_fasta_to_generator(fp, **kwargs))

    # light testing of fasta -> object readers to ensure interface is present
    # and kwargs are passed through. extensive testing of underlying reader is
    # performed above

    def test_fasta_to_any_sequence(self):
        for constructor, reader_fn in ((Sequence,
                                        _fasta_to_biological_sequence),
                                       (partial(DNA, validate=False,
                                                lowercase='introns'),
                                        partial(_fasta_to_dna_sequence,
                                                validate=False,
                                                lowercase='introns')),
                                       (partial(RNA, validate=False,
                                                lowercase='introns'),
                                        partial(_fasta_to_rna_sequence,
                                                validate=False,
                                                lowercase='introns')),
<<<<<<< HEAD
                                       (partial(Protein, validate=False,
                                                lowercase='introns'),
                                        partial(_fasta_to_protein_sequence,
                                                validate=False,
=======
                                       (partial(Protein, lowercase='introns'),
                                        partial(_fasta_to_protein_sequence,
>>>>>>> e0f3e54a
                                                lowercase='introns'))):

            # empty file
            empty_fp = get_data_path('empty')
            with self.assertRaisesRegexp(ValueError, '1st sequence'):
                reader_fn(empty_fp)
            with self.assertRaisesRegexp(ValueError, '1st sequence'):
                reader_fn(empty_fp, qual=empty_fp)

            # the sequences in the following files don't necessarily make sense
            # for each of the sequence object types that they're read into
            # (e.g., reading a protein sequence into a dna sequence object).
            # however, for the purposes of testing the various
            # fasta -> sequence readers, this works out okay as it is valid to
            # construct a sequence object with invalid characters. we're
            # interested in testing the reading logic here, and don't care so
            # much about constructing semantically-meaningful/valid sequence
            # objects

            # file with only 1 seq, get first
            fasta_fps = list(map(get_data_path,
                                 ['fasta_single_seq', 'fasta_max_width_1']))
            for fasta_fp in fasta_fps:
                exp = constructor(
                    'ACGT-acgt.',
                    metadata={'id': 'seq1', 'description': 'desc1'})

                obs = reader_fn(fasta_fp)
                self.assertEqual(obs, exp)

                exp.positional_metadata.insert(0,
                                               'quality',
                                               [10, 20, 30, 10, 0, 0, 0,
                                                88888, 1, 3456])
                qual_fps = list(map(get_data_path,
                                    ['qual_single_seq', 'qual_max_width_1']))
                for qual_fp in qual_fps:
                    obs = reader_fn(fasta_fp, qual=qual_fp)
                    self.assertEqual(obs, exp)

            # file with multiple seqs
            fasta_fps = list(map(get_data_path,
                                 ['fasta_multi_seq', 'fasta_max_width_5']))
            qual_fps = list(map(get_data_path,
                                ['qual_multi_seq', 'qual_max_width_5']))
            for fasta_fp in fasta_fps:
                # get first
                exp = constructor(
                    'ACGT-acgt.',
                    metadata={'id': 'seq1', 'description': 'desc1'})

                obs = reader_fn(fasta_fp)
                self.assertEqual(obs, exp)

                exp.positional_metadata.insert(0,
                                               'quality',
                                               [10, 20, 30, 10, 0, 0, 0,
                                                88888, 1, 3456])
                for qual_fp in qual_fps:
                    obs = reader_fn(fasta_fp, qual=qual_fp)
                    self.assertEqual(obs, exp)

                # get middle
                exp = constructor('ACGTTGCAccGG',
                                  metadata={'id': '', 'description': ''})

                obs = reader_fn(fasta_fp, seq_num=4)
                self.assertEqual(obs, exp)

                exp.positional_metadata.insert(0,
                                               'quality',
                                               [55, 10, 0, 999, 1, 1, 8, 775,
                                                40, 10, 10, 0])
                for qual_fp in qual_fps:
                    obs = reader_fn(fasta_fp, seq_num=4, qual=qual_fp)
                    self.assertEqual(obs, exp)

                # get last
                exp = constructor(
                    'pQqqqPPQQQ',
                    metadata={'id': 'proteinseq',
                              'description':
                                  'detailed description \t\twith  new  lines'})

                obs = reader_fn(fasta_fp, seq_num=6)
                self.assertEqual(obs, exp)

                exp.positional_metadata.insert(0,
                                               'quality',
                                               [42, 42, 442, 442, 42, 42, 42,
                                                42, 42, 43])
                for qual_fp in qual_fps:
                    obs = reader_fn(fasta_fp, seq_num=6, qual=qual_fp)
                    self.assertEqual(obs, exp)

                # seq_num too large
                with self.assertRaisesRegexp(ValueError, '8th sequence'):
                    reader_fn(fasta_fp, seq_num=8)
                for qual_fp in qual_fps:
                    with self.assertRaisesRegexp(ValueError, '8th sequence'):
                        reader_fn(fasta_fp, seq_num=8, qual=qual_fp)

                # seq_num too small
                with self.assertRaisesRegexp(ValueError, '`seq_num`=0'):
                    reader_fn(fasta_fp, seq_num=0)
                for qual_fp in qual_fps:
                    with self.assertRaisesRegexp(ValueError, '`seq_num`=0'):
                        reader_fn(fasta_fp, seq_num=0, qual=qual_fp)

    def test_fasta_to_sequence_collection_and_alignment(self):
        test_cases = (self.empty, self.single,
                      self.sequence_collection_different_type,
                      self.lowercase_seqs)

        for constructor, reader_fn in ((SequenceCollection,
                                        _fasta_to_sequence_collection),
                                       (Alignment,
                                        _fasta_to_alignment)):
            # see comment in test_fasta_to_generator_valid_files (above) for
            # testing strategy
            for exp_list, kwargs, fasta_fps, qual_fps in test_cases:
                exp = constructor(exp_list)

                for fasta_fp in fasta_fps:
                    obs = reader_fn(fasta_fp, **kwargs)

                    self.assertEqual(len(obs), len(exp))
                    for o, e in zip(obs, exp):
                        e = e.copy()
<<<<<<< HEAD
                        e.positional_metadata.drop('quality', 1, inplace=True)
=======
                        del e.positional_metadata['quality']
>>>>>>> e0f3e54a
                        self.assertEqual(o, e)

                    for qual_fp in qual_fps:
                        obs = reader_fn(fasta_fp, qual=qual_fp, **kwargs)
                        self.assertEqual(obs, exp)


class WriterTests(TestCase):
    def setUp(self):
        self.bio_seq1 = DNA(
            'ACGT-acgt.',
            metadata={'id': 'seq1', 'description': 'desc1'},
            positional_metadata={'quality': [10, 20, 30, 10, 0, 0, 0, 88888,
                                             1, 3456]},
            lowercase='introns')
        self.bio_seq2 = DNA(
            'A',
            metadata={'id': ' \n  \nseq \t2 '},
            positional_metadata={'quality': [42]},
            lowercase='introns')
        self.bio_seq3 = RNA(
            'AACGGuA',
            metadata={'description': 'desc3'},
            positional_metadata={'quality': [0, 0, 0, 0, 0, 0, 0]},
            lowercase='introns')
        self.dna_seq = DNA(
            'ACGTTGCAccGG',
            positional_metadata={'quality': [55, 10, 0, 999, 1, 1, 8, 775, 40,
                                             10, 10, 0]},
            lowercase='introns')
        self.rna_seq = RNA('ACGUU',
                           positional_metadata={'quality': [10, 9, 8, 7, 6]},
                           lowercase='introns')
        self.prot_seq = Protein(
            'pQqqqPPQQQ',
            metadata={'id': 'proteinseq',
                      'description': "\ndetailed\ndescription \t\twith "
                                     " new\n\nlines\n\n\n"},
            positional_metadata={'quality': [42, 42, 442, 442, 42, 42, 42, 42,
                                             42, 43]},
            lowercase='introns')

        seqs = [
            RNA('UUUU',
                metadata={'id': 's\te\tq\t1', 'description': 'desc\n1'},
                positional_metadata={'quality': [1234, 0, 0, 2]},
                lowercase='introns'),
            Sequence(
                'CATC',
                metadata={'id': 's\te\tq\t2', 'description': 'desc\n2'},
                positional_metadata={'quality': [1, 11, 111, 11112]}),
            Protein('sits',
                    metadata={'id': 's\te\tq\t3', 'description': 'desc\n3'},
                    positional_metadata={'quality': [12345, 678909, 999999,
                                                     4242424242]},
                    validate=False)
        ]
        self.seq_coll = SequenceCollection(seqs)
        self.align = Alignment(seqs)

        def empty_gen():
            raise StopIteration()
            yield

        def single_seq_gen():
            yield self.bio_seq1

        # generate sequences with descriptions containing newlines (to test
        # description_newline_replacement)
        def newline_description_gen():
            yield self.prot_seq
            yield DNA('AGGAGAATA',
                      metadata={'id': 'foo', 'description': '\n\n\n\n'},
                      positional_metadata={'quality': range(9)},
                      lowercase='introns')

        # generate sequences with ids containing whitespace (to test
        # id_whitespace_replacement)
        def whitespace_id_gen():
            yield self.bio_seq2
            yield RNA('UA', metadata={'id': '\n\t \t', 'description': 'a\nb'},
                      positional_metadata={'quality': [1000, 1]})

        # multiple sequences of mixed types, lengths, and metadata. lengths are
        # chosen to exercise various splitting cases when testing max_width,
        # including exercising the different splitting algorithms used for
        # sequence data vs. quality scores
        def multi_seq_gen():
            for seq in (self.bio_seq1, self.bio_seq2, self.bio_seq3,
                        self.dna_seq, self.rna_seq, self.prot_seq):
                yield seq

        # can be serialized if no qual file is provided, else it should raise
        # an error because one seq has qual scores and the other doesn't
        def mixed_qual_score_gen():
            missing_qual_seq = DNA(
                'AAAAT', metadata={'id': 'da,dadadada',
                                   'description': '10 hours'},
                lowercase='introns')
            for seq in self.bio_seq1, missing_qual_seq:
                yield seq

        self.mixed_qual_score_gen = mixed_qual_score_gen()

        # store sequence generator to serialize, writer kwargs (if any), and
        # fasta and qual filepaths of expected results
        self.objs_fps = list(map(lambda e: (e[0], e[1], get_data_path(e[2]),
                                            get_data_path(e[3])), [
            (empty_gen(), {}, 'empty', 'empty'),
            (single_seq_gen(), {'lowercase': 'introns'}, 'fasta_single_seq',
             'qual_single_seq'),

            # no splitting of sequence or qual data across lines b/c max_width
            # is sufficiently large
            (single_seq_gen(), {'max_width': 32, 'lowercase': 'introns'},
             'fasta_single_seq',
             'qual_single_seq'),

            # splitting algorithm for sequence and qual scores is different;
            # make sure individual qual scores aren't split across lines even
            # if they exceed max_width
            (single_seq_gen(), {'max_width': 1, 'lowercase': 'introns'},
             'fasta_max_width_1',
             'qual_max_width_1'),
            (multi_seq_gen(),
             {'lowercase': 'introns'}, 'fasta_multi_seq', 'qual_multi_seq'),
            (multi_seq_gen(),
             {'max_width': 5, 'lowercase': 'introns'}, 'fasta_max_width_5',
             'qual_max_width_5'),
            (newline_description_gen(),
             {'description_newline_replacement': ':-)',
              'lowercase': 'introns'},
             'fasta_description_newline_replacement_multi_char',
             'qual_description_newline_replacement_multi_char'),
            (newline_description_gen(),
             {'description_newline_replacement': '',
              'lowercase': 'introns'},
             'fasta_description_newline_replacement_empty_str',
             'qual_description_newline_replacement_empty_str',),
            (newline_description_gen(),
             {'description_newline_replacement': None,
              'lowercase': 'introns'},
             'fasta_description_newline_replacement_none',
             'qual_description_newline_replacement_none'),
            (whitespace_id_gen(),
             {'id_whitespace_replacement': '>:o'},
             'fasta_id_whitespace_replacement_multi_char',
             'qual_id_whitespace_replacement_multi_char'),
            (whitespace_id_gen(),
             {'id_whitespace_replacement': ''},
             'fasta_id_whitespace_replacement_empty_str',
             'qual_id_whitespace_replacement_empty_str'),
            (whitespace_id_gen(),
             {'id_whitespace_replacement': None},
             'fasta_id_whitespace_replacement_none',
             'qual_id_whitespace_replacement_none'),
        ]))

        def blank_seq_gen():
            for seq in self.bio_seq1, Sequence(''):
                yield seq

        # generators or parameter combos that cannot be written in fasta
        # format, paired with kwargs (if any), error type, and expected error
        # message regexp
        self.invalid_objs = [
            (blank_seq_gen(), {}, ValueError, '2nd.*empty'),
            (single_seq_gen(),
             {'max_width': 0}, ValueError, 'max_width=0'),
            (multi_seq_gen(), {'id_whitespace_replacement': '-\n_'},
             ValueError, 'Newline character'),
            (multi_seq_gen(), {'description_newline_replacement': '-.-\n'},
             ValueError, 'Newline character'),
            (mixed_qual_score_gen(), {'qual': StringIO()}, ValueError,
             '2nd sequence.*does not have quality scores')
        ]

    # extensive tests for generator -> fasta writer since it is used by all
    # other object -> fasta writers

    def test_generator_to_fasta_no_qual(self):
        # test writing standalone fasta (i.e., without a qual file)
        for obj, kwargs, fp, _ in self.objs_fps:
            print(fp)
            fh = StringIO()
            _generator_to_fasta(obj, fh, **kwargs)
            obs = fh.getvalue()
            fh.close()

            with open(fp, 'U') as fh:
                exp = fh.read()
            self.assertEqual(obs, exp)

    def test_generator_to_fasta_mixed_qual_scores(self):
        # test writing some sequences with qual scores and some without is
        # possible if no qual output file is specified
        fh = StringIO()
        _generator_to_fasta(self.mixed_qual_score_gen, fh, lowercase='introns')
        obs = fh.getvalue()
        fh.close()

        with open(get_data_path('fasta_mixed_qual_scores'), 'U') as fh:
            exp = fh.read()

        self.assertEqual(obs, exp)

    def test_generator_to_fasta_with_qual(self):
        # test writing fasta and qual files
        for obj, kwargs, fasta_fp, qual_fp in self.objs_fps:
            if qual_fp is not None:
                fasta_fh = StringIO()
                qual_fh = StringIO()
                _generator_to_fasta(obj, fasta_fh, qual=qual_fh, **kwargs)
                obs_fasta = fasta_fh.getvalue()
                obs_qual = qual_fh.getvalue()
                fasta_fh.close()
                qual_fh.close()

                with open(fasta_fp, 'U') as fh:
                    exp_fasta = fh.read()
                with open(qual_fp, 'U') as fh:
                    exp_qual = fh.read()

                self.assertEqual(obs_fasta, exp_fasta)
                self.assertEqual(obs_qual, exp_qual)

    def test_generator_to_fasta_invalid_input(self):
        for obj, kwargs, error_type, error_msg_regexp in self.invalid_objs:
            fh = StringIO()
            with self.assertRaisesRegexp(error_type, error_msg_regexp):
                _generator_to_fasta(obj, fh, **kwargs)
            fh.close()

    def test_generator_to_fasta_sequence_lowercase_exception(self):
        seq = Sequence('ACgt', metadata={'id': ''})
        fh = StringIO()
        with self.assertRaisesRegexp(AttributeError,
                                     "lowercase specified but class Sequence "
                                     "does not support lowercase "
                                     "functionality"):
            _generator_to_fasta(SequenceCollection([seq]), fh,
                                lowercase='introns')

    # light testing of object -> fasta writers to ensure interface is present
    # and kwargs are passed through. extensive testing of underlying writer is
    # performed above

    def test_any_sequence_to_fasta(self):
        # store writer function, sequence object to write, expected
        # fasta filepath for default parameters, expected fasta filepath for
        # non-defaults, and expected qual filepath for non-defaults
        id_ = 'f o o'
        desc = 'b\na\nr'
        test_data = (
            (_biological_sequence_to_fasta,
             Sequence('ACgt', metadata={'id': id_, 'description': desc},
                      positional_metadata={'quality': range(1, 5)}),
             ('fasta_single_bio_seq_defaults',
              'fasta_single_bio_seq_non_defaults',
              'qual_single_bio_seq_non_defaults')),
            (partial(_dna_sequence_to_fasta, lowercase='introns'),
             DNA('TAcg', metadata={'id': id_, 'description': desc},
                 positional_metadata={'quality': range(4)},
                 lowercase='introns'),
             ('fasta_single_dna_seq_defaults',
              'fasta_single_dna_seq_non_defaults',
              'qual_single_dna_seq_non_defaults')),
            (partial(_rna_sequence_to_fasta, lowercase='introns'),
             RNA('uaCG', metadata={'id': id_, 'description': desc},
                 positional_metadata={'quality': range(2, 6)},
                 lowercase='introns'),
             ('fasta_single_rna_seq_defaults',
              'fasta_single_rna_seq_non_defaults',
              'qual_single_rna_seq_non_defaults')),
            (partial(_protein_sequence_to_fasta, lowercase='introns'),
             Protein('PqQ', metadata={'id': id_, 'description': desc},
                     positional_metadata={'quality': [42, 41, 40]},
                     lowercase='introns'),
             ('fasta_single_prot_seq_defaults',
              'fasta_single_prot_seq_non_defaults',
              'qual_single_prot_seq_non_defaults')))

        for fn, obj, fps in test_data:
            defaults_fp, non_defaults_fasta_fp, non_defaults_qual_fp = fps

            # test writing with default parameters
            fh = StringIO()
            fn(obj, fh)
            obs = fh.getvalue()
            fh.close()

            with open(get_data_path(defaults_fp), 'U') as fh:
                exp = fh.read()

            self.assertEqual(obs, exp)

            # test writing with non-defaults
            fasta_fh = StringIO()
            qual_fh = StringIO()
            fn(obj, fasta_fh, id_whitespace_replacement='-',
               description_newline_replacement='_', max_width=1, qual=qual_fh)
            obs_fasta = fasta_fh.getvalue()
            obs_qual = qual_fh.getvalue()
            fasta_fh.close()
            qual_fh.close()

            with open(get_data_path(non_defaults_fasta_fp), 'U') as fh:
                exp_fasta = fh.read()
            with open(get_data_path(non_defaults_qual_fp), 'U') as fh:
                exp_qual = fh.read()

            self.assertEqual(obs_fasta, exp_fasta)
            self.assertEqual(obs_qual, exp_qual)

    def test_any_sequences_to_fasta(self):
        for fn, obj in ((_sequence_collection_to_fasta, self.seq_coll),
                        (_alignment_to_fasta, self.align)):
            # test writing with default parameters
            fh = StringIO()
            fn(obj, fh)
            obs = fh.getvalue()
            fh.close()

            with open(get_data_path('fasta_3_seqs_defaults'), 'U') as fh:
                exp = fh.read()

            self.assertEqual(obs, exp)

            # test writing with non-defaults
            fasta_fh = StringIO()
            qual_fh = StringIO()
            fn(obj, fasta_fh, id_whitespace_replacement='*',
               description_newline_replacement='+', max_width=3, qual=qual_fh)
            obs_fasta = fasta_fh.getvalue()
            obs_qual = qual_fh.getvalue()
            fasta_fh.close()
            qual_fh.close()

            with open(get_data_path('fasta_3_seqs_non_defaults'), 'U') as fh:
                exp_fasta = fh.read()
            with open(get_data_path('qual_3_seqs_non_defaults'), 'U') as fh:
                exp_qual = fh.read()

            self.assertEqual(obs_fasta, exp_fasta)
            self.assertEqual(obs_qual, exp_qual)

            fh2 = StringIO()
            with self.assertRaisesRegexp(AttributeError,
                                         "lowercase specified but class "
                                         "Sequence does not support lowercase "
                                         "functionality"):
                fn(obj, fh2, lowercase='introns')
            fh2.close()

            fasta_fh2 = StringIO()
            qual_fh2 = StringIO()
            with self.assertRaisesRegexp(AttributeError,
                                         "lowercase specified but class "
                                         "Sequence does not support lowercase "
                                         "functionality"):
                fn(obj, fasta_fh2, id_whitespace_replacement='*',
                   description_newline_replacement='+', max_width=3,
                   qual=qual_fh2, lowercase='introns')
            fasta_fh2.close()
            qual_fh2.close()


class RoundtripTests(TestCase):
    def test_roundtrip_generators(self):
        # test that fasta and qual files can be streamed into memory and back
        # out to disk using generator reader and writer
        fps = list(map(lambda e: list(map(get_data_path, e)),
                       [('empty', 'empty'),
                        ('fasta_multi_seq_roundtrip',
                         'qual_multi_seq_roundtrip')]))

        for fasta_fp, qual_fp in fps:
            with open(fasta_fp, 'U') as fh:
                exp_fasta = fh.read()
            with open(qual_fp, 'U') as fh:
                exp_qual = fh.read()

            fasta_fh = StringIO()
            qual_fh = StringIO()
            _generator_to_fasta(_fasta_to_generator(fasta_fp, qual=qual_fp),
                                fasta_fh, qual=qual_fh)
            obs_fasta = fasta_fh.getvalue()
            obs_qual = qual_fh.getvalue()
            fasta_fh.close()
            qual_fh.close()

            self.assertEqual(obs_fasta, exp_fasta)
            self.assertEqual(obs_qual, exp_qual)

    def test_roundtrip_sequence_collections_and_alignments(self):
        fps = list(map(lambda e: list(map(get_data_path, e)),
                       [('empty', 'empty'),
                        ('fasta_sequence_collection_different_type',
                         'qual_sequence_collection_different_type')]))

        for reader, writer in ((_fasta_to_sequence_collection,
                                _sequence_collection_to_fasta),
                               (_fasta_to_alignment,
                                _alignment_to_fasta)):
            for fasta_fp, qual_fp in fps:
                # read
                obj1 = reader(fasta_fp, qual=qual_fp)

                # write
                fasta_fh = StringIO()
                qual_fh = StringIO()
                writer(obj1, fasta_fh, qual=qual_fh)
                fasta_fh.seek(0)
                qual_fh.seek(0)

                # read
                obj2 = reader(fasta_fh, qual=qual_fh)
                fasta_fh.close()
                qual_fh.close()

                self.assertEqual(obj1, obj2)

    def test_roundtrip_biological_sequences(self):
        fps = list(map(lambda e: list(map(get_data_path, e)),
                       [('fasta_multi_seq_roundtrip',
                         'qual_multi_seq_roundtrip'),
                        ('fasta_sequence_collection_different_type',
                         'qual_sequence_collection_different_type')]))

        for reader, writer in ((_fasta_to_biological_sequence,
                                _biological_sequence_to_fasta),
                               (partial(_fasta_to_dna_sequence,
                                        validate=False),
                                _dna_sequence_to_fasta),
                               (partial(_fasta_to_rna_sequence,
                                        validate=False),
                                _rna_sequence_to_fasta),
                               (partial(_fasta_to_protein_sequence,
                                        validate=False),
                                _protein_sequence_to_fasta)):
            for fasta_fp, qual_fp in fps:
                # read
                obj1 = reader(fasta_fp, qual=qual_fp)

                # write
                fasta_fh = StringIO()
                qual_fh = StringIO()
                writer(obj1, fasta_fh, qual=qual_fh)
                fasta_fh.seek(0)
                qual_fh.seek(0)

                # read
                obj2 = reader(fasta_fh, qual=qual_fh)
                fasta_fh.close()
                qual_fh.close()

                self.assertEqual(obj1, obj2)


if __name__ == '__main__':
    main()<|MERGE_RESOLUTION|>--- conflicted
+++ resolved
@@ -428,11 +428,7 @@
                 self.assertEqual(len(obs), len(exp))
                 for o, e in zip(obs, exp):
                     e = e.copy()
-<<<<<<< HEAD
-                    e.positional_metadata.drop('quality', 1, inplace=True)
-=======
                     del e.positional_metadata['quality']
->>>>>>> e0f3e54a
                     self.assertEqual(o, e)
 
                 for qual_fp in qual_fps:
@@ -465,15 +461,8 @@
                                         partial(_fasta_to_rna_sequence,
                                                 validate=False,
                                                 lowercase='introns')),
-<<<<<<< HEAD
-                                       (partial(Protein, validate=False,
-                                                lowercase='introns'),
-                                        partial(_fasta_to_protein_sequence,
-                                                validate=False,
-=======
                                        (partial(Protein, lowercase='introns'),
                                         partial(_fasta_to_protein_sequence,
->>>>>>> e0f3e54a
                                                 lowercase='introns'))):
 
             # empty file
@@ -603,11 +592,7 @@
                     self.assertEqual(len(obs), len(exp))
                     for o, e in zip(obs, exp):
                         e = e.copy()
-<<<<<<< HEAD
-                        e.positional_metadata.drop('quality', 1, inplace=True)
-=======
                         del e.positional_metadata['quality']
->>>>>>> e0f3e54a
                         self.assertEqual(o, e)
 
                     for qual_fp in qual_fps:
