# scikit-bio changelog

## Version 0.2.3-dev (changes since 0.2.3 release go here)

### Features
* Added `skbio.stats.composition` for analyzing data made up of proportions
* Added new ``skbio.stats.evolve`` subpackage for evolutionary statistics. Currently contains a single function, ``hommola_cospeciation``, which implements a permutation-based test of correlation between two distance matrices.
* Added support for ``skbio.io.util.open_file`` and ``skbio.io.util.open_files`` to pull files from HTTP and HTTPS URLs. This behavior propagates to the I/O registry.
* FASTA/QUAL (``skbio.io.fasta``) and FASTQ (``skbio.io.fastq``) readers now allow blank or whitespace-only lines at the beginning of the file, between records, or at the end of the file. A blank or whitespace-only line in any other location will continue to raise an error [#781](https://github.com/biocore/scikit-bio/issues/781).
* scikit-bio now ignores leading and trailing whitespace characters on each line while reading FASTA/QUAL and FASTQ files.
<<<<<<< HEAD
* Added ``skbio.util.assert_data_frame_almost_equal`` function for comparing ``pd.DataFrame`` objects in unit tests.
=======
* Added `ratio` parameter to `skbio.stats.power.subsample_power`. This allows the user to calculate power on groups for uneven size (For example, draw twice as many samples from Group B than Group A). If `ratio` is not set, group sizes will remain equal across all groups.
* Power calculations (`skbio.stats.power.subsample_power` and `skbio.stats.power.subsample_paired_power`) can use test functions that return multiple p values, like some multivariate linear regression models. Previously, the power calculations required the test to return a single p value.
>>>>>>> f9b507d4

### Performance enhancements
* The speed of quality score decoding has been significantly improved (~2x) when reading `fastq` files.
* The speed of `NucleotideSequence.reverse_complement` has been improved (~6x).


### Bug fixes
* Changed `BiologicalSequence.distance` to raise an error any time two sequences are passed of different lengths regardless of the `distance_fn` being passed. [(#514)](https://github.com/biocore/scikit-bio/issues/514)
* Fixed issue with ``TreeNode.extend`` where if given the children of another ``TreeNode`` object (``tree.children``), both trees would be left in an incorrect and unpredictable state. ([#889](https://github.com/biocore/scikit-bio/issues/889))
* Changed the way power was calculated in `subsample_paired_power` to move the subsample selection before the test is performed. This increases the number of Monte Carlo simulations performed during power estimation, and improves the accuracy of the returned estimate. Previous power estimates from `subsample_paired_power` should be disregarded and re-calculated. ([#910](https://github.com/biocore/scikit-bio/issues/910))

### Deprecated functionality
* Deprecated `skbio.util.flatten`. This function will be removed in scikit-bio 0.3.1. Please use standard python library functionality
described here [Making a flat list out of lists of lists](http://stackoverflow.com/a/952952/3639023), [Flattening a shallow list](http://stackoverflow.com/a/406199/3639023) ([#833](https://github.com/biocore/scikit-bio/issues/833))
* Deprecated `skbio.stats.power.bootstrap_power_curve` will be removed in scikit-bio 0.4.1. It is deprecated in favor of using ``subsample_power`` or ``sample_paired_power`` to calculate a power matrix, and then the use of ``confidence_bounds`` to calculate the average and confidence intervals. 

### Backward-incompatible changes
* Removed the following deprecated functionality:
    - `skbio.parse` subpackage, including `SequenceIterator`, `FastaIterator`, `FastqIterator`, `load`, `parse_fasta`, `parse_fastq`, `parse_qual`, `write_clustal`, `parse_clustal`, and `FastqParseError`; please use `skbio.io` instead.
    - `skbio.format` subpackage, including `fasta_from_sequence`, `fasta_from_alignment`, and `format_fastq_record`; please use `skbio.io` instead.
    - `skbio.alignment.SequenceCollection.int_map`; please use `SequenceCollection.update_ids` instead.
    - `skbio.alignment.SequenceCollection` methods `to_fasta` and `toFasta`; please use `SequenceCollection.write` instead.
    - `constructor` parameter in `skbio.alignment.Alignment.majority_consensus`; please convert returned biological sequence object manually as desired (e.g., `str(seq)`).
    - `skbio.alignment.Alignment.to_phylip`; please use `Alignment.write` instead.
    - `skbio.sequence.BiologicalSequence.to_fasta`; please use `BiologicalSequence.write` instead.
    - `skbio.tree.TreeNode` methods `from_newick`, `from_file`, and `to_newick`; please use `TreeNode.read` and `TreeNode.write` instead.
    - `skbio.stats.distance.DissimilarityMatrix` methods `from_file` and `to_file`; please use `DissimilarityMatrix.read` and `DissimilarityMatrix.write` instead.
    - `skbio.stats.ordination.OrdinationResults` methods `from_file` and `to_file`; please use `OrdinationResults.read` and `OrdinationResults.write` instead.
    - `skbio.stats.p_value_to_str`; there is no replacement.
    - `skbio.stats.subsample`; please use `skbio.stats.subsample_counts` instead.
    - `skbio.stats.distance.ANOSIM`; please use `skbio.stats.distance.anosim` instead.
    - `skbio.stats.distance.PERMANOVA`; please use `skbio.stats.distance.permanova` instead.
    - `skbio.stats.distance.CategoricalStatsResults`; there is no replacement, please use `skbio.stats.distance.anosim` or `skbio.stats.distance.permanova`, which will return a `pandas.Series` object.
* `skbio.alignment.Alignment.majority_consensus` now returns `BiologicalSequence('')` if the alignment is empty. Previously, `''` was returned.
* `min_observations` was removed from `skbio.stats.power.subsample_power` and `skbio.stats.power.subsample_paired_power`. The minimum number of samples for subsampling depends on the data set and statistical tests. Having a default parameter to set unnecessary limitations on the technique.


### Miscellaneous
* Changed testing procedures
    - Developers should now use `make test`
    - Users can use `python -m skbio.test`
    - Added `skbio.util._testing.TestRunner` (available through `skbio.util.TestRunner`). Used to provide a `test` method for each module init file. This class represents a unified testing path which wraps all `skbio` testing functionality.
    - Autodetect Python version and disable doctests for Python 3.
* `numpy` is no longer required to be installed before installing scikit-bio!
* Upgraded checklist.py to check source files non-conforming to [new header style](http://scikit-bio.org/docs/latest/development/new_module.html). ([#855](https://github.com/biocore/scikit-bio/issues/855))
* Updated to use `natsort` >= 4.0.0.
* The method of subsampling was changed for ``skbio.stats.power.subsample_paired_power``. Rather than drawing a paired sample for the run and then subsampling for each count, the subsample is now drawn for each sample and each run. In test data, this did not significantly alter the power results. 

## Version 0.2.3 (2015-02-13)

### Features
* Modified ``skbio.stats.distance.pwmantel`` to accept a list of filepaths. This is useful as it allows for a smaller amount of memory consumption as it only loads two matrices at a time as opposed to requiring that all distance matrices are loaded into memory.
* Added ``skbio.util.find_duplicates`` for finding duplicate elements in an iterable.

### Bug fixes
* Fixed floating point precision bugs in ``Alignment.position_frequencies``, ``Alignment.position_entropies``, ``Alignment.omit_gap_positions``, ``Alignment.omit_gap_sequences``, ``BiologicalSequence.k_word_frequencies``, and ``SequenceCollection.k_word_frequencies`` ([#801](https://github.com/biocore/scikit-bio/issues/801)).

### Backward-incompatible changes
* Removed ``feature_types`` attribute from ``BiologicalSequence`` and all subclasses ([#797](https://github.com/biocore/scikit-bio/pull/797)).
* Removed ``find_features`` method from ``BiologicalSequence`` and ``ProteinSequence`` ([#797](https://github.com/biocore/scikit-bio/pull/797)).
* ``BiologicalSequence.k_word_frequencies`` now returns a ``collections.defaultdict`` of type ``float`` instead of type ``int``. This only affects the "default" case, when a key isn't present in the dictionary. Previous behavior would return ``0`` as an ``int``, while the new behavior is to return ``0.0`` as a ``float``. This change also affects the ``defaultdict``s that are returned by ``SequenceCollection.k_word_frequencies``.

### Miscellaneous
* ``DissimilarityMatrix`` and ``DistanceMatrix`` now report duplicate IDs in the ``DissimilarityMatrixError`` message that can be raised during validation.

## Version 0.2.2 (2014-12-04)

### Features
* Added ``plot`` method to ``skbio.stats.distance.DissimilarityMatrix`` for creating basic heatmaps of a dissimilarity/distance matrix (see [#684](https://github.com/biocore/scikit-bio/issues/684)). Also added  ``_repr_png_`` and ``_repr_svg_`` methods for automatic display in the IPython Notebook, with ``png`` and ``svg`` properties for direct access.
* Added `__str__` method to `skbio.stats.ordination.OrdinationResults`.
* Added ``skbio.stats.distance.anosim`` and ``skbio.stats.distance.permanova`` functions, which replace the ``skbio.stats.distance.ANOSIM`` and ``skbio.stats.distance.PERMANOVA`` classes. These new functions provide simpler procedural interfaces to running these statistical methods. They also provide more convenient access to results by returning a ``pandas.Series`` instead of a ``CategoricalStatsResults`` object. These functions have more extensive documentation than their previous versions. If significance tests are suppressed, p-values are returned as ``np.nan`` instead of ``None`` for consistency with other statistical methods in scikit-bio. [#754](https://github.com/biocore/scikit-bio/issues/754)
* Added `skbio.stats.power` for performing empirical power analysis. The module uses existing datasets and iteratively draws samples to estimate the number of samples needed to see a significant difference for a given critical value.
* Added `skbio.stats.isubsample` for subsampling from an unknown number of values. This method supports subsampling from multiple partitions and does not require that all items be stored in memory, requiring approximately `O(N*M)`` space where `N` is the number of partitions and `M` is the maximum subsample size.
* Added ``skbio.stats.subsample_counts``, which replaces ``skbio.stats.subsample``. See deprecation section below for more details ([#770](https://github.com/biocore/scikit-bio/issues/770)).

### Bug fixes
* Fixed issue where SSW wouldn't compile on i686 architectures ([#409](https://github.com/biocore/scikit-bio/issues/409)).

### Deprecated functionality
* Deprecated ``skbio.stats.p_value_to_str``. This function will be removed in scikit-bio 0.3.0. Permutation-based p-values in scikit-bio are calculated as ``(num_extreme + 1) / (num_permutations + 1)``, so it is impossible to obtain a p-value of zero. This function historically existed for correcting the number of digits displayed when obtaining a p-value of zero. Since this is no longer possible, this functionality will be removed.
* Deprecated ``skbio.stats.distance.ANOSIM`` and ``skbio.stats.distance.PERMANOVA`` in favor of ``skbio.stats.distance.anosim`` and ``skbio.stats.distance.permanova``, respectively.
* Deprecated ``skbio.stats.distance.CategoricalStatsResults`` in favor of using ``pandas.Series`` to store statistical method results. ``anosim`` and ``permanova`` return ``pandas.Series`` instead of ``CategoricalStatsResults``.
* Deprecated ``skbio.stats.subsample`` in favor of ``skbio.stats.subsample_counts``, which provides an identical interface; only the function name has changed. ``skbio.stats.subsample`` will be removed in scikit-bio 0.3.0.

### Backward-incompatible changes
* Deprecation warnings are now raised using ``DeprecationWarning`` instead of ``UserWarning`` ([#774](https://github.com/biocore/scikit-bio/issues/774)).

### Miscellaneous
* The ``pandas.DataFrame`` returned by ``skbio.stats.distance.pwmantel`` now stores p-values as floats and does not convert them to strings with a specific number of digits. p-values that were previously stored as "N/A" are now stored as ``np.nan`` for consistency with other statistical methods in scikit-bio. See note in "Deprecated functionality" above regarding ``p_value_to_str`` for details.
* scikit-bio now supports versions of IPython < 2.0.0 ([#767](https://github.com/biocore/scikit-bio/issues/767)).

## Version 0.2.1 (2014-10-27)

This is an alpha release of scikit-bio. At this stage, major backwards-incompatible API changes can and will happen. Unified I/O with the scikit-bio I/O registry was the focus of this release.

### Features
* Added ``strict`` and ``lookup`` optional parameters to ``skbio.stats.distance.mantel`` for handling reordering and matching of IDs when provided ``DistanceMatrix`` instances as input (these parameters were previously only available in ``skbio.stats.distance.pwmantel``).
* ``skbio.stats.distance.pwmantel`` now accepts an iterable of ``array_like`` objects. Previously, only ``DistanceMatrix`` instances were allowed.
* Added ``plot`` method to ``skbio.stats.ordination.OrdinationResults`` for creating basic 3-D matplotlib scatterplots of ordination results, optionally colored by metadata in a ``pandas.DataFrame`` (see [#518](https://github.com/biocore/scikit-bio/issues/518)). Also added  ``_repr_png_`` and ``_repr_svg_`` methods for automatic display in the IPython Notebook, with ``png`` and ``svg`` properties for direct access.
* Added ``skbio.stats.ordination.assert_ordination_results_equal`` for comparing ``OrdinationResults`` objects for equality in unit tests.
* ``BiologicalSequence`` (and its subclasses) now optionally store Phred quality scores. A biological sequence's quality scores are stored as a 1-D ``numpy.ndarray`` of nonnegative integers that is the same length as the biological sequence. Quality scores can be provided upon object instantiation via the keyword argument ``quality``, and can be retrieved via the ``BiologicalSequence.quality`` property. ``BiologicalSequence.has_quality`` is also provided for determining whether a biological sequence has quality scores or not. See [#616](https://github.com/biocore/scikit-bio/issues/616) for more details.
* Added ``BiologicalSequence.sequence`` property for retrieving the underlying string representing the sequence characters. This was previously (and still is) accessible via ``BiologicalSequence.__str__``. It is provided via a property for convenience and explicitness.
* Added ``BiologicalSequence.equals`` for full control over equality testing of biological sequences. By default, biological sequences must have the same type, underlying sequence of characters, identifier, description, and quality scores to compare equal. These properties can be ignored via the keyword argument ``ignore``. The behavior of ``BiologicalSequence.__eq__``/``__ne__`` remains unchanged (only type and underlying sequence of characters are compared).
* Added ``BiologicalSequence.copy`` for creating a copy of a biological sequence, optionally with one or more attributes updated.
* ``BiologicalSequence.__getitem__`` now supports specifying a sequence of indices to take from the biological sequence.
* Methods to read and write taxonomies are now available under ``skbio.tree.TreeNode.from_taxonomy`` and ``skbio.tree.TreeNode.to_taxonomy`` respectively.
* Added ``SequenceCollection.update_ids``, which provides a flexible way of updating sequence IDs on a ``SequenceCollection`` or ``Alignment`` (note that a new object is returned, since instances of these classes are immutable). Deprecated ``SequenceCollection.int_map`` in favor of this new method; it will be removed in scikit-bio 0.3.0.
* Added ``skbio.util.cardinal_to_ordinal`` for converting a cardinal number to ordinal string (e.g., useful for error messages).
* New I/O Registry: supports multiple file formats, automatic file format detection when reading, unified procedural ``skbio.io.read`` and ``skbio.io.write`` in addition to OOP interfaces (``read/write`` methods) on the below objects. See ``skbio.io`` for more details.
    - Added "clustal" format support:
        * Has sniffer
        * Readers: ``Alignment``
        * Writers: ``Alignment``
    - Added "lsmat" format support:
        * Has sniffer
        * Readers: ``DissimilarityMatrix``, ``DistanceMatrix``
        * Writers: ``DissimilarityMatrix``, ``DistanceMatrix``
    - Added "ordination" format support:
        * Has sniffer
        * Readers: ``OrdinationResults``
        * Writers: ``OrdinationResults``
    - Added "newick" format support:
        * Has sniffer
        * Readers: ``TreeNode``
        * Writers: ``TreeNode``
    - Added "phylip" format support:
        * No sniffer
        * Readers: None
        * Writers: ``Alignment``
    - Added "qseq" format support:
        * Has sniffer
        * Readers: generator of ``BiologicalSequence`` or its subclasses, ``SequenceCollection``, ``BiologicalSequence``, ``NucleotideSequence``, ``DNASequence``, ``RNASequence``, ``ProteinSequence``
        * Writers: None
    - Added "fasta"/QUAL format support:
        * Has sniffer
        * Readers: generator of ``BiologicalSequence`` or its subclasses, ``SequenceCollection``, ``Alignment``, ``BiologicalSequence``, ``NucleotideSequence``, ``DNASequence``, ``RNASequence``, ``ProteinSequence``
        * Writers: same as readers
    - Added "fastq" format support:
        * Has sniffer
        * Readers: generator of ``BiologicalSequence`` or its subclasses, ``SequenceCollection``, ``Alignment``, ``BiologicalSequence``, ``NucleotideSequence``, ``DNASequence``, ``RNASequence``, ``ProteinSequence``
        * Writers: same as readers

### Bug fixes

* Removed ``constructor`` parameter from ``Alignment.k_word_frequencies``, ``BiologicalSequence.k_words``, ``BiologicalSequence.k_word_counts``, and ``BiologicalSequence.k_word_frequencies`` as it had no effect (it was never hooked up in the underlying code). ``BiologicalSequence.k_words`` now returns a generator of ``BiologicalSequence`` objects instead of strings.
* Modified the ``Alignment`` constructor to verify that all sequences have the same length, if not, raise an ``AlignmentError`` exception.  Updated the method ``Alignment.subalignment`` to calculate the indices only once now that identical sequence length is guaranteed.

### Deprecated functionality
* Deprecated ``constructor`` parameter in ``Alignment.majority_consensus`` in favor of having users call ``str`` on the returned ``BiologicalSequence``. This parameter will be removed in scikit-bio 0.3.0.

* Existing I/O functionality deprecated in favor of I/O registry, old functionality will be removed in scikit-bio 0.3.0. All functionality can be found at ``skbio.io.read``, ``skbio.io.write``, and the methods listed below:
    * Deprecated the following "clustal" readers/writers:
        - ``write_clustal`` -> ``Alignment.write``
        - ``parse_clustal`` -> ``Alignment.read``

    * Deprecated the following distance matrix format ("lsmat") readers/writers:
        - ``DissimilarityMatrix.from_file`` -> ``DissimilarityMatrix.read``
        - ``DissimilarityMatrix.to_file`` -> ``DissimilarityMatrix.write``
        - ``DistanceMatrix.from_file`` -> ``DistanceMatrix.read``
        - ``DistanceMatrix.to_file`` -> ``DistanceMatrix.write``

    * Deprecated the following ordination format ("ordination") readers/writers:
        - ``OrdinationResults.from_file`` -> ``OrdinationResults.read``
        - ``OrdinationResults.to_file`` -> ``OrdinationResults.write``

    * Deprecated the following "newick" readers/writers:
        - ``TreeNode.from_file`` -> ``TreeNode.read``
        - ``TreeNode.from_newick`` -> ``TreeNode.read``
        - ``TreeNode.to_newick`` -> ``TreeNode.write``

    * Deprecated the following "phylip" writers:
        - ``Alignment.to_phylip`` -> ``Alignment.write``

    * Deprecated the following "fasta"/QUAL readers/writers:
        - ``SequenceCollection.from_fasta_records`` -> ``SequenceCollection.read``
        - ``SequenceCollection.to_fasta`` -> ``SequenceCollection.write``
        - ``fasta_from_sequences`` -> ``skbio.io.write(obj, into=<file>, format='fasta')``
        - ``fasta_from_alignment`` -> ``Alignment.write``
        - ``parse_fasta`` -> ``skbio.io.read(<fasta>, format='fasta')``
        - ``parse_qual`` -> ``skbio.io.read(<fasta>, format='fasta', qual=<file>)``
        - ``BiologicalSequence.to_fasta`` -> ``BiologicalSequence.write``

    * Deprecated the following "fastq" readers/writers:
        - ``parse_fastq`` -> ``skbio.io.read(<fastq>, format='fastq')``
        - ``format_fastq_record`` -> ``skbio.io.write(<fastq>, format='fastq')``

### Backward-incompatible changes

* ``skbio.stats.distance.mantel`` now returns a 3-element tuple containing correlation coefficient, p-value, and the number of matching rows/cols in the distance matrices (``n``). The return value was previously a 2-element tuple containing only the correlation coefficient and p-value.
* ``skbio.stats.distance.mantel`` reorders input ``DistanceMatrix`` instances based on matching IDs (see optional parameters ``strict`` and ``lookup`` for controlling this behavior). In the past, ``DistanceMatrix`` instances were treated the same as ``array_like`` input and no reordering took place, regardless of ID (mis)matches. ``array_like`` input behavior remains the same.
* If mismatched types are provided to ``skbio.stats.distance.mantel`` (e.g., a ``DistanceMatrix`` and ``array_like``), a ``TypeError`` will be raised.

### Miscellaneous

* Added git timestamp checking to checklist.py, ensuring that when changes are made to Cython (.pyx) files, their corresponding generated C files are also updated.
* Fixed performance bug when instantiating ``BiologicalSequence`` objects. The previous runtime scaled linearly with sequence length; it is now constant time when the sequence is already a string. See [#623](https://github.com/biocore/scikit-bio/issues/623) for details.
* IPython and six are now required dependencies.

## Version 0.2.0 (2014-08-07)

This is an initial alpha release of scikit-bio. At this stage, major backwards-incompatible API changes can and will happen. Many backwards-incompatible API changes were made since the previous release.

### Features

* Added ability to compute distances between sequences in a ``SequenceCollection`` object ([#509](https://github.com/biocore/scikit-bio/issues/509)), and expanded ``Alignment.distance`` to allow the user to pass a function for computing distances (the default distance metric is still ``scipy.spatial.distance.hamming``) ([#194](https://github.com/biocore/scikit-bio/issues/194)).
* Added functionality to not penalize terminal gaps in global alignment. This functionality results in more biologically relevant global alignments (see [#537](https://github.com/biocore/scikit-bio/issues/537) for discussion of the issue) and is now the default behavior for global alignment.
* The python global aligners (``global_pairwise_align``, ``global_pairwise_align_nucleotide``, and ``global_pairwise_align_protein``) now support aligning pairs of sequences, pairs of alignments, and a sequence and an alignment (see [#550](https://github.com/biocore/scikit-bio/issues/550)). This functionality supports progressive multiple sequence alignment, among other things such as adding a sequence to an existing alignment.
* Added ``StockholmAlignment.to_file`` for writing Stockholm-formatted files.
* Added ``strict=True`` optional parameter to ``DissimilarityMatrix.filter``.
* Added ``TreeNode.find_all`` for finding all tree nodes that match a given name.


### Bug fixes

* Fixed bug that resulted in a ``ValueError`` from ``local_align_pairwise_nucleotide`` (see [#504](https://github.com/biocore/scikit-bio/issues/504)) under many circumstances. This would not generate incorrect results, but would cause the code to fail.

### Backward-incompatible changes

* Removed ``skbio.math``, leaving ``stats`` and ``diversity`` to become top level packages. For example, instead of ``from skbio.math.stats.ordination import PCoA`` you would now import ``from skbio.stats.ordination import PCoA``.
* The module ``skbio.math.gradient`` as well as the contents of ``skbio.math.subsample`` and ``skbio.math.stats.misc`` are now found in ``skbio.stats``. As an example, to import subsample: ``from skbio.stats import subsample``; to import everything from gradient: ``from skbio.stats.gradient import *``.
* The contents of ``skbio.math.stats.ordination.utils`` are now in ``skbio.stats.ordination``.
* Removed ``skbio.app`` subpackage (i.e., the *application controller framework*) as this code has been ported to the standalone [burrito](https://github.com/biocore/burrito) Python package. This code was not specific to bioinformatics and is useful for wrapping command-line applications in general.
* Removed ``skbio.core``, leaving ``alignment``, ``genetic_code``, ``sequence``, ``tree``, and ``workflow`` to become top level packages. For example, instead of ``from skbio.core.sequence import DNA`` you would now import ``from skbio.sequence import DNA``.
* Removed ``skbio.util.exception`` and ``skbio.util.warning`` (see [#577](https://github.com/biocore/scikit-bio/issues/577) for the reasoning behind this change). The exceptions/warnings were moved to the following locations:
 - ``FileFormatError``, ``RecordError``, ``FieldError``, and ``EfficiencyWarning`` have been moved to ``skbio.util``
 - ``BiologicalSequenceError`` has been moved to ``skbio.sequence``
 - ``SequenceCollectionError`` and ``StockholmParseError`` have been moved to ``skbio.alignment``
 - ``DissimilarityMatrixError``, ``DistanceMatrixError``, ``DissimilarityMatrixFormatError``, and ``MissingIDError`` have been moved to ``skbio.stats.distance``
 - ``TreeError``, ``NoLengthError``, ``DuplicateNodeError``, ``MissingNodeError``, and ``NoParentError`` have been moved to ``skbio.tree``
 - ``FastqParseError`` has been moved to ``skbio.parse.sequences``
 - ``GeneticCodeError``, ``GeneticCodeInitError``, and ``InvalidCodonError`` have been moved to ``skbio.genetic_code``
* The contents of ``skbio.genetic_code`` formerly ``skbio.core.genetic_code`` are now in ``skbio.sequence``. The ``GeneticCodes`` dictionary is now a function ``genetic_code``. The functionality is the same, except that because this is now a function rather than a dict, retrieving a genetic code is done using a function call rather than a lookup (so, for example, ``GeneticCodes[2]`` becomes ``genetic_code(2)``.
* Many submodules have been made private with the intention of simplifying imports for users. See [#562](https://github.com/biocore/scikit-bio/issues/562) for discussion of this change. The following list contains the previous module name and where imports from that module should now come from.
 - ``skbio.alignment.ssw`` to ``skbio.alignment``
 - ``skbio.alignment.alignment`` to ``skbio.alignment``
 - ``skbio.alignment.pairwise`` to ``skbio.alignment``
 - ``skbio.diversity.alpha.base`` to ``skbio.diversity.alpha``
 - ``skbio.diversity.alpha.gini`` to ``skbio.diversity.alpha``
 - ``skbio.diversity.alpha.lladser`` to ``skbio.diversity.alpha``
 - ``skbio.diversity.beta.base`` to ``skbio.diversity.beta``
 - ``skbio.draw.distributions`` to ``skbio.draw``
 - ``skbio.stats.distance.anosim`` to ``skbio.stats.distance``
 - ``skbio.stats.distance.base`` to ``skbio.stats.distance``
 - ``skbio.stats.distance.permanova`` to ``skbio.stats.distance``
 - ``skbio.distance`` to ``skbio.stats.distance``
 - ``skbio.stats.ordination.base`` to ``skbio.stats.ordination``
 - ``skbio.stats.ordination.canonical_correspondence_analysis`` to ``skbio.stats.ordination``
 - ``skbio.stats.ordination.correspondence_analysis`` to ``skbio.stats.ordination``
 - ``skbio.stats.ordination.principal_coordinate_analysis`` to ``skbio.stats.ordination``
 - ``skbio.stats.ordination.redundancy_analysis`` to ``skbio.stats.ordination``
 - ``skbio.tree.tree`` to ``skbio.tree``
 - ``skbio.tree.trie`` to ``skbio.tree``
 - ``skbio.util.misc`` to ``skbio.util``
 - ``skbio.util.testing`` to ``skbio.util``
 - ``skbio.util.exception`` to ``skbio.util``
 - ``skbio.util.warning`` to ``skbio.util``
* Moved ``skbio.distance`` contents into ``skbio.stats.distance``.

### Miscellaneous

* Relaxed requirement in ``BiologicalSequence.distance`` that sequences being compared are of equal length. This is relevant for Hamming distance, so the check is still performed in that case, but other distance metrics may not have that requirement. See [#504](https://github.com/biocore/scikit-bio/issues/507)).
* Renamed ``powertrip.py`` repo-checking script to ``checklist.py`` for clarity.
* ``checklist.py`` now ensures that all unit tests import from a minimally deep API. For example, it will produce an error if ``skbio.core.distance.DistanceMatrix`` is used over ``skbio.DistanceMatrix``.
* Extra dimension is no longer calculated in ``skbio.stats.spatial.procrustes``.
* Expanded documentation in various subpackages.
* Added new scikit-bio logo. Thanks [Alina Prassas](http://cargocollective.com/alinaprassas)!

## Version 0.1.4 (2014-06-25)

This is a pre-alpha release. At this stage, major backwards-incompatible API changes can and will happen.

### Features

* Added Python implementations of Smith-Waterman and Needleman-Wunsch alignment as ``skbio.core.alignment.pairwise.local_pairwise_align`` and ``skbio.core.alignment.pairwise.global_pairwise_align``. These are much slower than native C implementations (e.g., ``skbio.core.alignment.local_pairwise_align_ssw``) and as a result raise an ``EfficencyWarning`` when called, but are included as they serve as useful educational examples as they’re simple to experiment with.
* Added ``skbio.core.diversity.beta.pw_distances`` and ``skbio.core.diversity.beta.pw_distances_from_table``. These provide convenient access to the ``scipy.spatial.distance.pdist`` *beta diversity* metrics from within scikit-bio. The ``skbio.core.diversity.beta.pw_distances_from_table`` function will only be available temporarily, until the ``biom.table.Table`` object is merged into scikit-bio (see [#489](https://github.com/biocore/scikit-bio/issues/489)), at which point ``skbio.core.diversity.beta.pw_distances`` will be updated to use that.
* Added ``skbio.core.alignment.StockholmAlignment``, which provides support for parsing [Stockholm-formatted alignment files](http://sonnhammer.sbc.su.se/Stockholm.html) and working with those alignments in the context RNA secondary structural information.
* Added ``skbio.core.tree.majority_rule`` function for computing consensus trees from a list of trees.

### Backward-incompatible changes

* Function ``skbio.core.alignment.align_striped_smith_waterman`` renamed to ``local_pairwise_align_ssw`` and now returns an ``Alignment`` object instead of an ``AlignmentStructure``
* The following keyword-arguments for ``StripedSmithWaterman`` and ``local_pairwise_align_ssw`` have been renamed:
    * ``gap_open`` -> ``gap_open_penalty``
    * ``gap_extend`` -> ``gap_extend_penalty``
    * ``match`` -> ``match_score``
    * ``mismatch`` -> ``mismatch_score``
* Removed ``skbio.util.sort`` module in favor of [natsort](https://pypi.python.org/pypi/natsort) package.

### Miscellaneous

* Added powertrip.py script to perform basic sanity-checking of the repo based on recurring issues that weren't being caught until release time; added to Travis build.
* Added RELEASE.md with release instructions.
* Added intersphinx mappings to docs so that "See Also" references to numpy, scipy, matplotlib, and pandas are hyperlinks.
* The following classes are no longer ``namedtuple`` subclasses (see [#359](https://github.com/biocore/scikit-bio/issues/359) for the rationale):
    * ``skbio.math.stats.ordination.OrdinationResults``
    * ``skbio.math.gradient.GroupResults``
    * ``skbio.math.gradient.CategoryResults``
    * ``skbio.math.gradient.GradientANOVAResults``
* Added coding guidelines draft.
* Added new alpha diversity formulas to the ``skbio.math.diversity.alpha`` documentation.

## Version 0.1.3 (2014-06-12)

This is a pre-alpha release. At this stage, major backwards-incompatible API changes can and will happen.

### Features

* Added ``enforce_qual_range`` parameter to ``parse_fastq`` (on by default, maintaining backward compatibility). This allows disabling of the quality score range-checking.
* Added ``skbio.core.tree.nj``, which applies neighbor-joining for phylogenetic reconstruction.
* Added ``bioenv``, ``mantel``, and ``pwmantel`` distance-based statistics to ``skbio.math.stats.distance`` subpackage.
* Added ``skbio.math.stats.misc`` module for miscellaneous stats utility functions.
* IDs are now optional when constructing a ``DissimilarityMatrix`` or ``DistanceMatrix`` (monotonically-increasing integers cast as strings are automatically used).
* Added ``DistanceMatrix.permute`` method for randomly permuting rows and columns of a distance matrix.
* Added the following methods to ``DissimilarityMatrix``: ``filter``, ``index``, and ``__contains__`` for ID-based filtering, index lookup, and membership testing, respectively.
* Added ``ignore_comment`` parameter to ``parse_fasta`` (off by default, maintaining backward compatibility). This handles stripping the comment field from the header line (i.e., all characters beginning with the first space) before returning the label.
* Added imports of ``BiologicalSequence``, ``NucleotideSequence``, ``DNA``, ``DNASequence``, ``RNA``, ``RNASequence``, ``Protein``, ``ProteinSequence``, ``DistanceMatrix``, ``align_striped_smith_waterman``, `` SequenceCollection``, ``Alignment``, ``TreeNode``, ``nj``, ``parse_fasta``, ``parse_fastq``, ``parse_qual``, ``FastaIterator``, ``FastqIterator``, ``SequenceIterator`` in ``skbio/__init__.py`` for convenient importing. For example, it's now possible to ``from skbio import Alignment``, rather than ``from skbio.core.alignment import Alignment``.

### Bug fixes

* Fixed a couple of unit tests that could fail stochastically.
* Added missing ``__init__.py`` files to a couple of test directories so that these tests won't be skipped.
* ``parse_fastq`` now raises an error on dangling records.
* Fixed several warnings that were raised while running the test suite with Python 3.4.

### Backward-incompatible changes

* Functionality imported from ``skbio.core.ssw`` must now be imported from ``skbio.core.alignment`` instead.

### Miscellaneous

* Code is now flake8-compliant; added flake8 checking to Travis build.
* Various additions and improvements to documentation (API, installation instructions, developer instructions, etc.).
* ``__future__`` imports are now standardized across the codebase.
* New website front page and styling changes throughout. Moved docs site to its own versioned subdirectories.
* Reorganized alignment data structures and algorithms (e.g., SSW code, ``Alignment`` class, etc.) into an ``skbio.core.alignment`` subpackage.

## Version 0.1.1 (2014-05-16)

Fixes to setup.py. This is a pre-alpha release. At this stage, major backwards-incompatible API changes can and will happen.

## Version 0.1.0 (2014-05-15)

Initial pre-alpha release. At this stage, major backwards-incompatible API changes can and will happen.

<|MERGE_RESOLUTION|>--- conflicted
+++ resolved
@@ -8,18 +8,14 @@
 * Added support for ``skbio.io.util.open_file`` and ``skbio.io.util.open_files`` to pull files from HTTP and HTTPS URLs. This behavior propagates to the I/O registry.
 * FASTA/QUAL (``skbio.io.fasta``) and FASTQ (``skbio.io.fastq``) readers now allow blank or whitespace-only lines at the beginning of the file, between records, or at the end of the file. A blank or whitespace-only line in any other location will continue to raise an error [#781](https://github.com/biocore/scikit-bio/issues/781).
 * scikit-bio now ignores leading and trailing whitespace characters on each line while reading FASTA/QUAL and FASTQ files.
-<<<<<<< HEAD
-* Added ``skbio.util.assert_data_frame_almost_equal`` function for comparing ``pd.DataFrame`` objects in unit tests.
-=======
 * Added `ratio` parameter to `skbio.stats.power.subsample_power`. This allows the user to calculate power on groups for uneven size (For example, draw twice as many samples from Group B than Group A). If `ratio` is not set, group sizes will remain equal across all groups.
 * Power calculations (`skbio.stats.power.subsample_power` and `skbio.stats.power.subsample_paired_power`) can use test functions that return multiple p values, like some multivariate linear regression models. Previously, the power calculations required the test to return a single p value.
->>>>>>> f9b507d4
+* Added ``skbio.util.assert_data_frame_almost_equal`` function for comparing ``pd.DataFrame`` objects in unit tests.
 
 ### Performance enhancements
 * The speed of quality score decoding has been significantly improved (~2x) when reading `fastq` files.
 * The speed of `NucleotideSequence.reverse_complement` has been improved (~6x).
 
-
 ### Bug fixes
 * Changed `BiologicalSequence.distance` to raise an error any time two sequences are passed of different lengths regardless of the `distance_fn` being passed. [(#514)](https://github.com/biocore/scikit-bio/issues/514)
 * Fixed issue with ``TreeNode.extend`` where if given the children of another ``TreeNode`` object (``tree.children``), both trees would be left in an incorrect and unpredictable state. ([#889](https://github.com/biocore/scikit-bio/issues/889))
@@ -28,7 +24,7 @@
 ### Deprecated functionality
 * Deprecated `skbio.util.flatten`. This function will be removed in scikit-bio 0.3.1. Please use standard python library functionality
 described here [Making a flat list out of lists of lists](http://stackoverflow.com/a/952952/3639023), [Flattening a shallow list](http://stackoverflow.com/a/406199/3639023) ([#833](https://github.com/biocore/scikit-bio/issues/833))
-* Deprecated `skbio.stats.power.bootstrap_power_curve` will be removed in scikit-bio 0.4.1. It is deprecated in favor of using ``subsample_power`` or ``sample_paired_power`` to calculate a power matrix, and then the use of ``confidence_bounds`` to calculate the average and confidence intervals. 
+* Deprecated `skbio.stats.power.bootstrap_power_curve` will be removed in scikit-bio 0.4.1. It is deprecated in favor of using ``subsample_power`` or ``sample_paired_power`` to calculate a power matrix, and then the use of ``confidence_bounds`` to calculate the average and confidence intervals.
 
 ### Backward-incompatible changes
 * Removed the following deprecated functionality:
@@ -50,7 +46,6 @@
 * `skbio.alignment.Alignment.majority_consensus` now returns `BiologicalSequence('')` if the alignment is empty. Previously, `''` was returned.
 * `min_observations` was removed from `skbio.stats.power.subsample_power` and `skbio.stats.power.subsample_paired_power`. The minimum number of samples for subsampling depends on the data set and statistical tests. Having a default parameter to set unnecessary limitations on the technique.
 
-
 ### Miscellaneous
 * Changed testing procedures
     - Developers should now use `make test`
@@ -60,7 +55,7 @@
 * `numpy` is no longer required to be installed before installing scikit-bio!
 * Upgraded checklist.py to check source files non-conforming to [new header style](http://scikit-bio.org/docs/latest/development/new_module.html). ([#855](https://github.com/biocore/scikit-bio/issues/855))
 * Updated to use `natsort` >= 4.0.0.
-* The method of subsampling was changed for ``skbio.stats.power.subsample_paired_power``. Rather than drawing a paired sample for the run and then subsampling for each count, the subsample is now drawn for each sample and each run. In test data, this did not significantly alter the power results. 
+* The method of subsampling was changed for ``skbio.stats.power.subsample_paired_power``. Rather than drawing a paired sample for the run and then subsampling for each count, the subsample is now drawn for each sample and each run. In test data, this did not significantly alter the power results.
 
 ## Version 0.2.3 (2015-02-13)
 
@@ -356,5 +351,4 @@
 
 ## Version 0.1.0 (2014-05-15)
 
-Initial pre-alpha release. At this stage, major backwards-incompatible API changes can and will happen.
-
+Initial pre-alpha release. At this stage, major backwards-incompatible API changes can and will happen.