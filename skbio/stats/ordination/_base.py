# ----------------------------------------------------------------------------
# Copyright (c) 2013--, scikit-bio development team.
#
# Distributed under the terms of the Modified BSD License.
#
# The full license is in the file COPYING.txt, distributed with this software.
# ----------------------------------------------------------------------------

from __future__ import absolute_import, division, print_function
<<<<<<< HEAD
=======
from future.builtins import zip

from functools import partial

import numpy as np
import matplotlib as mpl
import matplotlib.pyplot as plt
from mpl_toolkits.mplot3d import Axes3D
from IPython.core.pylabtools import print_figure
from IPython.core.display import Image, SVG

from skbio._base import SkbioObject
from skbio.stats._misc import _pprint_strs

# avoid flake8 unused import error
Axes3D


class OrdinationResults(SkbioObject):
    """Store ordination results, providing serialization and plotting support.

    Stores various components of ordination results. Provides methods for
    serializing/deserializing results, as well as generation of basic
    matplotlib 3-D scatterplots. Will automatically display PNG/SVG
    representations of itself within the IPython Notebook.

    Attributes
    ----------
    eigvals : 1-D numpy array
        The result eigenvalues
    species : 2-D numpy array
        The result coordinates for each species
    site : 2-D numpy array
        The results coordinates for each site
    biplot : 2-D numpy array
        The result biplot coordinates
    site_constraints : 2-D numpy array
        The result coordinates for each site constraint
    proportion_explained : 1-D numpy array
        The proportion explained by each eigenvector
    species_ids : list of str
        The species identifiers
    site_ids : list of str
        The site identifiers
    png
    svg

    """
    default_write_format = 'ordination'

    def __init__(self, eigvals, species=None, site=None, biplot=None,
                 site_constraints=None, proportion_explained=None,
                 species_ids=None, site_ids=None):
        self.eigvals = eigvals
        self.species = species
        self.site = site
        self.biplot = biplot
        self.site_constraints = site_constraints
        self.proportion_explained = proportion_explained
        self.species_ids = species_ids
        self.site_ids = site_ids

    def __str__(self):
        """Return a string representation of the ordination results.

        String representation lists ordination results attributes and indicates
        whether or not they are present. If an attribute is present, its
        dimensions are listed. A truncated list of species and site IDs are
        included (if they are present).

        Returns
        -------
        str
            String representation of the ordination results.

        """
        lines = ['Ordination results:']

        attrs = [(self.eigvals, 'Eigvals'),
                 (self.proportion_explained, 'Proportion explained'),
                 (self.species, 'Species'),
                 (self.site, 'Site'),
                 (self.biplot, 'Biplot'),
                 (self.site_constraints, 'Site constraints')]
        for attr, attr_label in attrs:
            def formatter(e):
                return 'x'.join(['%d' % s for s in e.shape])

            lines.append(self._format_attribute(attr, attr_label, formatter))

        lines.append(self._format_attribute(self.species_ids, 'Species IDs',
                                            lambda e: _pprint_strs(e)))
        lines.append(self._format_attribute(self.site_ids, 'Site IDs',
                                            lambda e: _pprint_strs(e)))

        return '\n'.join(lines)

    def plot(self, df=None, column=None, axes=(0, 1, 2), axis_labels=None,
             title='', cmap=None, s=20):
        """Create a 3-D scatterplot of ordination results colored by metadata.

        Creates a 3-D scatterplot of the ordination results, where each point
        represents a site. Optionally, these points can be colored by metadata
        (see `df` and `column` below).

        Parameters
        ----------
        df : pandas.DataFrame, optional
            ``DataFrame`` containing site metadata. Must be indexed by site ID,
            and all site IDs in the ordination results must exist in the
            ``DataFrame``. If ``None``, sites (i.e., points) will not be
            colored by metadata.
        column : str, optional
            Column name in `df` to color sites (i.e., points in the plot) by.
            Cannot have missing data (i.e., ``np.nan``). `column` can be
            numeric or categorical. If numeric, all values in the column will
            be cast to ``float`` and mapped to colors using `cmap`. A colorbar
            will be included to serve as a legend. If categorical (i.e., not
            all values in `column` could be cast to ``float``), colors will be
            chosen for each category using evenly-spaced points along `cmap`. A
            legend will be included. If ``None``, sites (i.e., points) will not
            be colored by metadata.
        axes : iterable of int, optional
            Indices of site coordinates to plot on the x-, y-, and z-axes. For
            example, if plotting PCoA results, ``axes=(0, 1, 2)`` will plot
            PC 1 on the x-axis, PC 2 on the y-axis, and PC 3 on the z-axis.
            Must contain exactly three elements.
        axis_labels : iterable of str, optional
            Labels for the x-, y-, and z-axes. If ``None``, labels will be the
            values of `axes` cast as strings.
        title : str, optional
            Plot title.
        cmap : str or matplotlib.colors.Colormap, optional
            Name or instance of matplotlib colormap to use for mapping `column`
            values to colors. If ``None``, defaults to the colormap specified
            in the matplotlib rc file. Qualitative colormaps (e.g., ``Set1``)
            are recommended for categorical data, while sequential colormaps
            (e.g., ``Greys``) are recommended for numeric data. See [1]_ for
            these colormap classifications.
        s : scalar or iterable of scalars, optional
            Size of points. See matplotlib's ``Axes3D.scatter`` documentation
            for more details.

        Returns
        -------
        matplotlib.figure.Figure
            Figure containing the scatterplot and legend/colorbar if metadata
            were provided.

        Raises
        ------
        ValueError
            Raised on invalid input, including the following situations:

            - there are not at least three dimensions to plot
            - there are not exactly three values in `axes`, they are not
              unique, or are out of range
            - there are not exactly three values in `axis_labels`
            - either `df` or `column` is provided without the other
            - `column` is not in the ``DataFrame``
            - site IDs in the ordination results are not in `df` or have
              missing data in `column`

        See Also
        --------
        mpl_toolkits.mplot3d.Axes3D.scatter

        Notes
        -----
        This method creates basic plots of ordination results, and is intended
        to provide a quick look at the results in the context of metadata
        (e.g., from within the IPython Notebook). For more customization and to
        generate publication-quality figures, we recommend EMPeror [2]_.

        References
        ----------
        .. [1] http://matplotlib.org/examples/color/colormaps_reference.html
        .. [2] EMPeror: a tool for visualizing high-throughput microbial
           community data. Vazquez-Baeza Y, Pirrung M, Gonzalez A, Knight R.
           Gigascience. 2013 Nov 26;2(1):16. http://biocore.github.io/emperor/

        Examples
        --------
        .. plot::

           Define a distance matrix with four sites labelled A-D:

           >>> from skbio import DistanceMatrix
           >>> dm = DistanceMatrix([[0., 0.21712454, 0.5007512, 0.91769271],
           ...                      [0.21712454, 0., 0.45995501, 0.80332382],
           ...                      [0.5007512, 0.45995501, 0., 0.65463348],
           ...                      [0.91769271, 0.80332382, 0.65463348, 0.]],
           ...                     ['A', 'B', 'C', 'D'])

           Define metadata for each site in a ``pandas.DataFrame``:

           >>> import pandas as pd
           >>> metadata = {
           ...     'A': {'body_site': 'skin'},
           ...     'B': {'body_site': 'gut'},
           ...     'C': {'body_site': 'gut'},
           ...     'D': {'body_site': 'skin'}}
           >>> df = pd.DataFrame.from_dict(metadata, orient='index')

           Run principal coordinate analysis (PCoA) on the distance matrix:

           >>> from skbio.stats.ordination import PCoA
           >>> pcoa_results = PCoA(dm).scores()

           Plot the ordination results, where each site is colored by body site
           (a categorical variable):

           >>> fig = pcoa_results.plot(df=df, column='body_site',
           ...                         title='Sites colored by body site',
           ...                         cmap='Set1', s=50)

        """
        # Note: New features should not be added to this method and should
        # instead be added to EMPeror (http://biocore.github.io/emperor/).
        # Only bug fixes and minor updates should be made to this method.

        coord_matrix = self.site.T
        self._validate_plot_axes(coord_matrix, axes)

        # derived from
        # http://matplotlib.org/examples/mplot3d/scatter3d_demo.html
        fig = plt.figure()
        ax = fig.add_subplot(111, projection='3d')

        xs = coord_matrix[axes[0]]
        ys = coord_matrix[axes[1]]
        zs = coord_matrix[axes[2]]

        point_colors, category_to_color = self._get_plot_point_colors(
            df, column, self.site_ids, cmap)

        scatter_fn = partial(ax.scatter, xs, ys, zs, s=s)
        if point_colors is None:
            plot = scatter_fn()
        else:
            plot = scatter_fn(c=point_colors, cmap=cmap)

        if axis_labels is None:
            axis_labels = ['%d' % axis for axis in axes]
        elif len(axis_labels) != 3:
            raise ValueError("axis_labels must contain exactly three elements "
                             "(found %d elements)." % len(axis_labels))

        ax.set_xlabel(axis_labels[0])
        ax.set_ylabel(axis_labels[1])
        ax.set_zlabel(axis_labels[2])
        ax.set_xticklabels([])
        ax.set_yticklabels([])
        ax.set_zticklabels([])
        ax.set_title(title)

        # create legend/colorbar
        if point_colors is not None:
            if category_to_color is None:
                fig.colorbar(plot)
            else:
                self._plot_categorical_legend(ax, category_to_color)

        return fig

    def _validate_plot_axes(self, coord_matrix, axes):
        """Validate `axes` against coordinates matrix."""
        num_dims = coord_matrix.shape[0]
        if num_dims < 3:
            raise ValueError("At least three dimensions are required to plot "
                             "ordination results. There are only %d "
                             "dimension(s)." % num_dims)
        if len(axes) != 3:
            raise ValueError("axes must contain exactly three elements (found "
                             "%d elements)." % len(axes))
        if len(set(axes)) != 3:
            raise ValueError("The values provided for axes must be unique.")

        for idx, axis in enumerate(axes):
            if axis < 0 or axis >= num_dims:
                raise ValueError("axes[%d] must be >= 0 and < %d." %
                                 (idx, num_dims))

    def _get_plot_point_colors(self, df, column, ids, cmap):
        """Return a list of colors for each plot point given a metadata column.

        If `column` is categorical, additionally returns a dictionary mapping
        each category (str) to color (used for legend creation).

        """
        if ((df is None and column is not None) or (df is not None and
                                                    column is None)):
            raise ValueError("Both df and column must be provided, or both "
                             "must be None.")
        elif df is None and column is None:
            point_colors, category_to_color = None, None
        else:
            if column not in df:
                raise ValueError("Column '%s' not in data frame." % column)

            col_vals = df.loc[ids, column]

            if col_vals.isnull().any():
                raise ValueError("One or more IDs in the ordination results "
                                 "are not in the data frame, or there is "
                                 "missing data in the data frame's '%s' "
                                 "column." % column)

            category_to_color = None
            try:
                point_colors = col_vals.astype(float)
            except ValueError:
                # we have categorical data, so choose a color for each
                # category, where colors are evenly spaced across the
                # colormap.
                # derived from http://stackoverflow.com/a/14887119
                categories = col_vals.unique()
                cmap = plt.get_cmap(cmap)
                category_colors = cmap(np.linspace(0, 1, len(categories)))

                category_to_color = dict(zip(categories, category_colors))
                point_colors = col_vals.apply(lambda x: category_to_color[x])

            point_colors = point_colors.tolist()

        return point_colors, category_to_color

    def _plot_categorical_legend(self, ax, color_dict):
        """Add legend to plot using specified mapping of category to color."""
        # derived from http://stackoverflow.com/a/20505720
        proxies = []
        labels = []
        for category in color_dict:
            proxy = mpl.lines.Line2D([0], [0], linestyle='none',
                                     c=color_dict[category], marker='o')
            proxies.append(proxy)
            labels.append(category)

        # place legend outside of the axes (centered)
        # derived from http://matplotlib.org/users/legend_guide.html
        ax.legend(proxies, labels, numpoints=1, loc=6,
                  bbox_to_anchor=(1.05, 0.5), borderaxespad=0.)

    # Here we define the special repr methods that provide the IPython display
    # protocol. Code derived from:
    #     https://github.com/ipython/ipython/blob/2.x/examples/Notebook/
    #         Custom%20Display%20Logic.ipynb
    # See licenses/ipython.txt for more details.

    def _repr_png_(self):
        return self._figure_data('png')

    def _repr_svg_(self):
        return self._figure_data('svg')

    # We expose the above reprs as properties, so that the user can see them
    # directly (since otherwise the client dictates which one it shows by
    # default)
    @property
    def png(self):
        """Display basic 3-D scatterplot in IPython Notebook as PNG."""
        return Image(self._repr_png_(), embed=True)

    @property
    def svg(self):
        """Display basic 3-D scatterplot in IPython Notebook as SVG."""
        return SVG(self._repr_svg_())

    def _figure_data(self, format):
        fig = self.plot()
        data = print_figure(fig, format)
        # We MUST close the figure, otherwise IPython's display machinery
        # will pick it up and send it as output, resulting in a double display
        plt.close(fig)
        return data

    def _format_attribute(self, attr, attr_label, formatter):
        if attr is None:
            formatted_attr = 'N/A'
        else:
            formatted_attr = formatter(attr)
        return '\t%s: %s' % (attr_label, formatted_attr)
>>>>>>> a9b6edda


class Ordination(object):
    short_method_name = 'Overwrite in subclass!'
    long_method_name = 'Overwrite in subclass!'<|MERGE_RESOLUTION|>--- conflicted
+++ resolved
@@ -7,11 +7,7 @@
 # ----------------------------------------------------------------------------
 
 from __future__ import absolute_import, division, print_function
-<<<<<<< HEAD
-=======
-from future.builtins import zip
-
-from functools import partial
+
 
 import numpy as np
 import matplotlib as mpl
@@ -391,7 +387,6 @@
         else:
             formatted_attr = formatter(attr)
         return '\t%s: %s' % (attr_label, formatted_attr)
->>>>>>> a9b6edda
 
 
 class Ordination(object):
