--- conflicted
+++ resolved
@@ -20,12 +20,8 @@
 from unittest import TestCase, main
 
 from skbio.core.alignment.ssw.ssw_wrapper import (
-<<<<<<< HEAD
-    StripedSmithWaterman, AlignmentStructure, align_striped_smith_waterman)
+    StripedSmithWaterman, AlignmentStructure, local_pairwise_align_ssw)
 from skbio.core.alignment.pairwise import blosum50
-=======
-    StripedSmithWaterman, AlignmentStructure, local_pairwise_align_ssw)
->>>>>>> 5909f1ed
 
 
 class TestSSW(TestCase):
