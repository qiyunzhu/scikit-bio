#!/usr/bin/env python

#-----------------------------------------------------------------------------
# Copyright (c) 2013--, scikit-bio development team.
#
# Distributed under the terms of the Modified BSD License.
#
# The full license is in the file COPYING.txt, distributed with this software.
#-----------------------------------------------------------------------------

from StringIO import StringIO
from tempfile import NamedTemporaryFile
from os.path import exists, join
from skbio.util.misc import safe_md5, remove_files
from unittest import TestCase, main
from shutil import rmtree
from tempfile import mkdtemp
from uuid import uuid4

from skbio.util.misc import (safe_md5, remove_files, create_dir)


class MiscTests(TestCase):
<<<<<<< HEAD
=======

>>>>>>> 7bd31210
    """Test object for the miscellaneous utility functions"""

    def setUp(self):
        self.dirs_to_remove = []

    def tearDown(self):
        for element in self.dirs_to_remove:
            rmtree(element)

    def test_safe_md5(self):
        """Make sure we have the expected md5"""
        exp = 'ab07acbb1e496801937adfa772424bf7'

        fd = StringIO('foo bar baz')
        obs = safe_md5(fd)
        self.assertEqual(obs.hexdigest(), exp)

        fd.close()

    def test_remove_files(self):
        """Remove files functions as expected """
        # create list of temp file paths
        test_fds = [NamedTemporaryFile(delete=False) for i in range(5)]
        test_filepaths = [element.name for element in test_fds]

        # should work just fine
        remove_files(test_filepaths)

        # check that an error is raised on trying to remove the files...
        self.assertRaises(OSError, remove_files, test_filepaths)

        # touch one of the filepaths so it exists
        extra_file = NamedTemporaryFile(delete=False).name
        test_filepaths.append(extra_file)

        # no error is raised on trying to remove the files
        # (although 5 don't exist)...
        remove_files(test_filepaths, error_on_missing=False)
        # ... and the existing file was removed
        self.assertFalse(exists(extra_file))

        # try to remove them with remove_files and verify that an IOError is
        # raises
        self.assertRaises(OSError, remove_files, test_filepaths)

        # now get no error when error_on_missing=False
        remove_files(test_filepaths, error_on_missing=False)

    def test_create_dir(self):
        """create_dir creates dir and fails meaningful."""

        # create a directory
        tmp_dir_path = mkdtemp()

        # create a random temporary directory name
        tmp_dir_path2 = join(mkdtemp(), str(uuid4()))
        tmp_dir_path3 = join(mkdtemp(), str(uuid4()))

        self.dirs_to_remove += [tmp_dir_path, tmp_dir_path2, tmp_dir_path3]

        # create on existing dir raises OSError if fail_on_exist=True
        self.assertRaises(OSError, create_dir, tmp_dir_path,
                          fail_on_exist=True)
        self.assertEquals(create_dir(tmp_dir_path, fail_on_exist=True,
                                     handle_errors_externally=True), 1)

        # return should be 1 if dir exist and fail_on_exist=False
        self.assertEqual(create_dir(tmp_dir_path, fail_on_exist=False), 1)

        # if dir not there make it and return always 0
        self.assertEqual(create_dir(tmp_dir_path2), 0)
        self.assertEqual(create_dir(tmp_dir_path3, fail_on_exist=True), 0)

if __name__ == '__main__':
    main()<|MERGE_RESOLUTION|>--- conflicted
+++ resolved
@@ -11,7 +11,6 @@
 from StringIO import StringIO
 from tempfile import NamedTemporaryFile
 from os.path import exists, join
-from skbio.util.misc import safe_md5, remove_files
 from unittest import TestCase, main
 from shutil import rmtree
 from tempfile import mkdtemp
@@ -21,10 +20,6 @@
 
 
 class MiscTests(TestCase):
-<<<<<<< HEAD
-=======
-
->>>>>>> 7bd31210
     """Test object for the miscellaneous utility functions"""
 
     def setUp(self):
