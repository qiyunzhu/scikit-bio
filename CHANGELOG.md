--- conflicted
+++ resolved
@@ -6,15 +6,10 @@
 * Added `skbio.stats.composition` for analyzing data made up of proportions
 * Added new ``skbio.stats.evolve`` subpackage for evolutionary statistics. Currently contains a single function, ``hommola_cospeciation``, which implements a permutation-based test of correlation between two distance matrices.
 * Added support for ``skbio.io.util.open_file`` and ``skbio.io.util.open_files`` to pull files from HTTP and HTTPS URLs. This behavior propagates to the I/O registry.
-<<<<<<< HEAD
-* Added `ratio` parameter to `skbio.stats.power.subsample_power`. This allows the user to calculate power on groups for uneven size (For example, draw twice as many samples from Group B than Group A). If `ratio` is not set, group sizes will remain equal across all groups.
-* Power calculations (`skbio.stats.power.subsample_power` and `skbio.stats.power.subsample_paired_power`) can use test functions that return multiple p values, like some multivariate linear regression models. Previously, the power calculations required the test to return a single p value.
-
-=======
 * FASTA/QUAL (``skbio.io.fasta``) and FASTQ (``skbio.io.fastq``) readers now allow blank or whitespace-only lines at the beginning of the file, between records, or at the end of the file. A blank or whitespace-only line in any other location will continue to raise an error [#781](https://github.com/biocore/scikit-bio/issues/781).
 * scikit-bio now ignores leading and trailing whitespace characters on each line while reading FASTA/QUAL and FASTQ files.
->>>>>>> 17ccb6f4
-
+* Added `ratio` parameter to `skbio.stats.power.subsample_power`. This allows the user to calculate power on groups for uneven size (For example, draw twice as many samples from Group B than Group A). If `ratio` is not set, group sizes will remain equal across all groups.+* Power calculations (`skbio.stats.power.subsample_power` and `skbio.stats.power.subsample_paired_power`) can use test functions that return multiple p values, like some multivariate linear regression models. Previously, the power calculations required the test to return a single p value.
 ### Performance enhancements
 * The speed of quality score decoding has been significantly improved (~2x) when reading `fastq` files.
 
